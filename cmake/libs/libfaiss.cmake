--- conflicted
+++ resolved
@@ -27,17 +27,10 @@
   add_library(utils_avx OBJECT ${UTILS_AVX_SRC})
   add_library(utils_avx512 OBJECT ${UTILS_AVX512_SRC})
 
-<<<<<<< HEAD
-  target_compile_options(utils_sse PRIVATE -msse4.2)
-  target_compile_options(utils_avx PRIVATE -mf16c -mavx2 -mfma)
-  target_compile_options(utils_avx512 PRIVATE -mf16c -mavx512f -mavx512dq
-                                              -mavx512bw -mfma)
-=======
   target_compile_options(utils_sse PRIVATE -msse4.2 -mpopcnt)
   target_compile_options(utils_avx PRIVATE -mfma -mf16c -mavx2 -mpopcnt)
   target_compile_options(utils_avx512 PRIVATE -mfma -mf16c -mavx512f -mavx512dq
                                               -mavx512bw -mpopcnt)
->>>>>>> 32f8308c
 
   add_library(
     knowhere_utils STATIC
