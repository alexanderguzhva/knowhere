knowhere_file_glob(
  GLOB FAISS_SRCS thirdparty/faiss/faiss/*.cpp
  thirdparty/faiss/faiss/impl/*.cpp thirdparty/faiss/faiss/invlists/*.cpp
  thirdparty/faiss/faiss/utils/*.cpp)

knowhere_file_glob(GLOB FAISS_AVX512_SRCS
                   thirdparty/faiss/faiss/impl/*avx512.cpp)

knowhere_file_glob(GLOB FAISS_AVX2_SRCS
                   thirdparty/faiss/faiss/impl/*avx.cpp
                   thirdparty/faiss/faiss/impl/pq4_fast_scan_search_1.cpp
                   thirdparty/faiss/faiss/impl/pq4_fast_scan_search_qbs.cpp
<<<<<<< HEAD
=======
                   thirdparty/faiss/faiss/utils/partitioning_avx2.cpp
>>>>>>> ce65e5e6
                   thirdparty/faiss/faiss/IndexPQFastScan.cpp
                   thirdparty/faiss/faiss/IndexIVFPQFastScan.cpp)

list(REMOVE_ITEM FAISS_SRCS ${FAISS_AVX512_SRCS})

# disable RHNSW
knowhere_file_glob(GLOB FAISS_RHNSW_SRCS thirdparty/faiss/faiss/impl/RHNSW.cpp)
list(REMOVE_ITEM FAISS_SRCS ${FAISS_RHNSW_SRCS})

if(__X86_64)
  set(UTILS_SRC src/simd/distances_ref.cc src/simd/hook.cc)
  set(UTILS_SSE_SRC src/simd/distances_sse.cc)
  set(UTILS_AVX_SRC src/simd/distances_avx.cc)
  set(UTILS_AVX512_SRC src/simd/distances_avx512.cc)

  add_library(utils_sse OBJECT ${UTILS_SSE_SRC})
  add_library(utils_avx OBJECT ${UTILS_AVX_SRC})
  add_library(utils_avx512 OBJECT ${UTILS_AVX512_SRC})

  target_compile_options(utils_sse PRIVATE -msse4.2 -mpopcnt)
  target_compile_options(utils_avx PRIVATE -mfma -mf16c -mavx2 -mpopcnt)
  target_compile_options(utils_avx512 PRIVATE -mfma -mf16c -mavx512f -mavx512dq
                                              -mavx512bw -mpopcnt)

  add_library(
    knowhere_utils STATIC
    ${UTILS_SRC} $<TARGET_OBJECTS:utils_sse> $<TARGET_OBJECTS:utils_avx>
    $<TARGET_OBJECTS:utils_avx512>)
  target_link_libraries(knowhere_utils PUBLIC glog::glog)
endif()

if(__AARCH64)
  set(UTILS_SRC src/simd/hook.cc src/simd/distances_ref.cc src/simd/distances_neon.cc)
  add_library(knowhere_utils STATIC ${UTILS_SRC})
  target_link_libraries(knowhere_utils PUBLIC glog::glog)
endif()

if(LINUX)
  set(BLA_VENDOR OpenBLAS)
endif()

if(APPLE)
  set(BLA_VENDOR Apple)
endif()

find_package(BLAS REQUIRED)
if(LINUX)
  set(BLA_VENDOR "")
endif()

find_package(LAPACK REQUIRED)

if(__X86_64)
  list(REMOVE_ITEM FAISS_SRCS ${FAISS_AVX2_SRCS})

  add_library(faiss_avx2 OBJECT ${FAISS_AVX2_SRCS})
  target_compile_options(
    faiss_avx2
    PRIVATE $<$<COMPILE_LANGUAGE:CXX>:
            -msse4.2
            -mavx2
            -mfma
            -mf16c
            -mpopcnt>)
  add_library(faiss_avx512 OBJECT ${FAISS_AVX512_SRCS})
  target_compile_options(
    faiss_avx512
    PRIVATE $<$<COMPILE_LANGUAGE:CXX>:
            -msse4.2
            -mavx2
            -mfma
            -mf16c
            -mavx512f
            -mavx512dq
            -mavx512bw
            -mpopcnt>)

  add_library(faiss STATIC ${FAISS_SRCS})

  add_dependencies(faiss faiss_avx2 faiss_avx512 knowhere_utils)
  target_compile_options(
    faiss
    PRIVATE $<$<COMPILE_LANGUAGE:CXX>:
            -msse4.2
            -mpopcnt
            -Wno-sign-compare
            -Wno-unused-variable
            -Wno-reorder
            -Wno-unused-local-typedefs
            -Wno-unused-function
            -Wno-strict-aliasing>)
  target_link_libraries(
    faiss PUBLIC OpenMP::OpenMP_CXX ${BLAS_LIBRARIES} ${LAPACK_LIBRARIES}
                 faiss_avx2 faiss_avx512 knowhere_utils)
  target_compile_definitions(faiss PRIVATE FINTEGER=int)
endif()

if(__AARCH64)
  knowhere_file_glob(GLOB FAISS_AVX_SRCS thirdparty/faiss/faiss/impl/*avx.cpp)

  list(REMOVE_ITEM FAISS_SRCS ${FAISS_AVX_SRCS})
  add_library(faiss STATIC ${FAISS_SRCS})

  target_compile_options(
    faiss
    PRIVATE $<$<COMPILE_LANGUAGE:CXX>:
            -Wno-sign-compare
            -Wno-unused-variable
            -Wno-reorder
            -Wno-unused-local-typedefs
            -Wno-unused-function
            -Wno-strict-aliasing>)

  add_dependencies(faiss knowhere_utils)
  target_link_libraries(faiss PUBLIC OpenMP::OpenMP_CXX ${BLAS_LIBRARIES}
                                     ${LAPACK_LIBRARIES} knowhere_utils)
  target_compile_definitions(faiss PRIVATE FINTEGER=int)
endif()<|MERGE_RESOLUTION|>--- conflicted
+++ resolved
@@ -10,10 +10,7 @@
                    thirdparty/faiss/faiss/impl/*avx.cpp
                    thirdparty/faiss/faiss/impl/pq4_fast_scan_search_1.cpp
                    thirdparty/faiss/faiss/impl/pq4_fast_scan_search_qbs.cpp
-<<<<<<< HEAD
-=======
                    thirdparty/faiss/faiss/utils/partitioning_avx2.cpp
->>>>>>> ce65e5e6
                    thirdparty/faiss/faiss/IndexPQFastScan.cpp
                    thirdparty/faiss/faiss/IndexIVFPQFastScan.cpp)
 
