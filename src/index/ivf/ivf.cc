--- conflicted
+++ resolved
@@ -302,17 +302,8 @@
             auto nlist = MatchNlist(rows, scann_cfg.nlist.value());
             bool is_cosine = base_cfg.metric_type.value() == metric::COSINE;
             qzr = new (std::nothrow) typename QuantizerT<T>::type(dim, metric.value());
-<<<<<<< HEAD
-            // // todo aguzhva: replaced is_cosine
-            // base_index =
-            //     new (std::nothrow) faiss::IndexIVFPQFastScan(qzr, dim, nlist, dim / 2, 4, is_cosine, metric.value());
             base_index =
-                new (std::nothrow) faiss::IndexIVFPQFastScan(qzr, dim, nlist, dim / 2, 4, metric.value());
-            base_index->is_cosine_ = is_cosine;
-=======
-            base_index = new (std::nothrow)
-                faiss::IndexIVFPQFastScan(qzr, dim, nlist, (dim + 1) / 2, 4, is_cosine, metric.value());
->>>>>>> b7242302
+                new (std::nothrow) faiss::IndexIVFPQFastScan(qzr, dim, nlist, (dim + 1) / 2, 4, is_cosine, metric.value());
             base_index->own_fields = true;
             if (scann_cfg.with_raw_data.value()) {
                 index = std::make_unique<faiss::IndexScaNN>(base_index, (const float*)data);
