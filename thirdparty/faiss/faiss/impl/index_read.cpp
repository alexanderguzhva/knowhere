/**
 * Copyright (c) Facebook, Inc. and its affiliates.
 *
 * This source code is licensed under the MIT license found in the
 * LICENSE file in the root directory of this source tree.
 */

// -*- c++ -*-

#include <faiss/index_io.h>

#include <faiss/impl/io_macros.h>

#include <cstdio>
#include <cstdlib>

#include <sys/mman.h>
#include <sys/stat.h>
#include <sys/types.h>

#include <faiss/impl/FaissAssert.h>
#include <faiss/impl/io.h>
#include <faiss/impl/io_macros.h>
#include <faiss/utils/hamming.h>

#include <faiss/invlists/InvertedListsIOHook.h>
#include <faiss/invlists/OnDiskInvertedLists.h>

#include <faiss/Index2Layer.h>
#include <faiss/IndexAdditiveQuantizer.h>
#include <faiss/IndexAdditiveQuantizerFastScan.h>
#include <faiss/IndexFlat.h>
#include <faiss/IndexHNSW.h>
#include <faiss/IndexIVF.h>
#include <faiss/IndexIVFAdditiveQuantizer.h>
#include <faiss/IndexIVFAdditiveQuantizerFastScan.h>
#include <faiss/IndexIVFFlat.h>
#include <faiss/IndexIVFIndependentQuantizer.h>
#include <faiss/IndexIVFPQ.h>
#include <faiss/IndexIVFPQFastScan.h>
#include <faiss/IndexIVFPQR.h>
#include <faiss/IndexIVFSpectralHash.h>
#include <faiss/IndexLSH.h>
#include <faiss/IndexLattice.h>
#include <faiss/IndexNNDescent.h>
#include <faiss/IndexNSG.h>
#include <faiss/IndexPQ.h>
#include <faiss/IndexPQFastScan.h>
#include <faiss/IndexPreTransform.h>
#include <faiss/IndexRefine.h>
#include <faiss/IndexRowwiseMinMax.h>
#include <faiss/IndexScalarQuantizer.h>
#include <faiss/MetaIndexes.h>
#include <faiss/VectorTransform.h>

#include <faiss/IndexBinaryFlat.h>
#include <faiss/IndexBinaryFromFloat.h>
#include <faiss/IndexBinaryHNSW.h>
#include <faiss/IndexBinaryHash.h>
#include <faiss/IndexBinaryIVF.h>

namespace faiss {

/*************************************************************
 * Read
 **************************************************************/

static void read_index_header(Index* idx, IOReader* f) {
    READ1(idx->d);
    READ1(idx->ntotal);
<<<<<<< HEAD
    idx_t dummy;
=======
    READ1(idx->is_cosine);

    uint8_t dummy8;
    READ1(dummy8);
    READ1(dummy8);
    READ1(dummy8);
    uint32_t dummy32;
    READ1(dummy32);
    Index::idx_t dummy;
    READ1(dummy);

    READ1(idx->is_trained);
    READ1(idx->metric_type);
    if (idx->metric_type > 1) {
        READ1(idx->metric_arg);
    }
    idx->verbose = false;
}

static void read_scann_header(IndexRefine* idx, IOReader* f) {
    READ1(idx->d);
    READ1(idx->ntotal);
    Index::idx_t dummy;
>>>>>>> 0e9b9e8f
    READ1(dummy);
    READ1(dummy);
    if (dummy == (1 << 20)) {  // for compatibility, old scann binary always contains raw data
        idx->with_raw_data = true;
    } else {
        idx->with_raw_data = (dummy == 1);
    }
    READ1(idx->is_trained);
    READ1(idx->metric_type);
    if (idx->metric_type > 1) {
        READ1(idx->metric_arg);
    }
    idx->verbose = false;
}

VectorTransform* read_VectorTransform(IOReader* f) {
    uint32_t h;
    READ1(h);
    VectorTransform* vt = nullptr;

    if (h == fourcc("rrot") || h == fourcc("PCAm") || h == fourcc("LTra") ||
        h == fourcc("PcAm") || h == fourcc("Viqm") || h == fourcc("Pcam")) {
        LinearTransform* lt = nullptr;
        if (h == fourcc("rrot")) {
            lt = new RandomRotationMatrix();
        } else if (
                h == fourcc("PCAm") || h == fourcc("PcAm") ||
                h == fourcc("Pcam")) {
            PCAMatrix* pca = new PCAMatrix();
            READ1(pca->eigen_power);
            if (h == fourcc("Pcam")) {
                READ1(pca->epsilon);
            }
            READ1(pca->random_rotation);
            if (h != fourcc("PCAm")) {
                READ1(pca->balanced_bins);
            }
            READVECTOR(pca->mean);
            READVECTOR(pca->eigenvalues);
            READVECTOR(pca->PCAMat);
            lt = pca;
        } else if (h == fourcc("Viqm")) {
            ITQMatrix* itqm = new ITQMatrix();
            READ1(itqm->max_iter);
            READ1(itqm->seed);
            lt = itqm;
        } else if (h == fourcc("LTra")) {
            lt = new LinearTransform();
        }
        READ1(lt->have_bias);
        READVECTOR(lt->A);
        READVECTOR(lt->b);
        FAISS_THROW_IF_NOT(lt->A.size() >= lt->d_in * lt->d_out);
        FAISS_THROW_IF_NOT(!lt->have_bias || lt->b.size() >= lt->d_out);
        lt->set_is_orthonormal();
        vt = lt;
    } else if (h == fourcc("RmDT")) {
        RemapDimensionsTransform* rdt = new RemapDimensionsTransform();
        READVECTOR(rdt->map);
        vt = rdt;
    } else if (h == fourcc("VNrm")) {
        NormalizationTransform* nt = new NormalizationTransform();
        READ1(nt->norm);
        vt = nt;
    } else if (h == fourcc("VCnt")) {
        CenteringTransform* ct = new CenteringTransform();
        READVECTOR(ct->mean);
        vt = ct;
    } else if (h == fourcc("Viqt")) {
        ITQTransform* itqt = new ITQTransform();

        READVECTOR(itqt->mean);
        READ1(itqt->do_pca);
        {
            ITQMatrix* itqm = dynamic_cast<ITQMatrix*>(read_VectorTransform(f));
            FAISS_THROW_IF_NOT(itqm);
            itqt->itq = *itqm;
            delete itqm;
        }
        {
            LinearTransform* pi =
                    dynamic_cast<LinearTransform*>(read_VectorTransform(f));
            FAISS_THROW_IF_NOT(pi);
            itqt->pca_then_itq = *pi;
            delete pi;
        }
        vt = itqt;
    } else {
        FAISS_THROW_FMT(
                "fourcc %ud (\"%s\") not recognized in %s",
                h,
                fourcc_inv_printable(h).c_str(),
                f->name.c_str());
    }
    READ1(vt->d_in);
    READ1(vt->d_out);
    READ1(vt->is_trained);
    return vt;
}

static void read_ArrayInvertedLists_sizes(
        IOReader* f,
        std::vector<size_t>& sizes) {
    uint32_t list_type;
    READ1(list_type);
    if (list_type == fourcc("full")) {
        size_t os = sizes.size();
        READVECTOR(sizes);
        FAISS_THROW_IF_NOT(os == sizes.size());
    } else if (list_type == fourcc("sprs")) {
        std::vector<size_t> idsizes;
        READVECTOR(idsizes);
        for (size_t j = 0; j < idsizes.size(); j += 2) {
            FAISS_THROW_IF_NOT(idsizes[j] < sizes.size());
            sizes[idsizes[j]] = idsizes[j + 1];
        }
    } else {
        FAISS_THROW_FMT(
                "list_type %ud (\"%s\") not recognized",
                list_type,
                fourcc_inv_printable(list_type).c_str());
    }
}

InvertedLists* read_InvertedLists(IOReader* f, int io_flags) {
    uint32_t h;
    READ1(h);
    if (h == fourcc("il00")) {
        fprintf(stderr,
                "read_InvertedLists:"
                " WARN! inverted lists not stored with IVF object\n");
        return nullptr;
    } else if (h == fourcc ("iloa") && !(io_flags & IO_FLAG_MMAP)) {
        size_t nlist;
        size_t code_size;
        std::vector <size_t> list_length;
        READ1(nlist);
        READ1(code_size);
        READVECTOR(list_length);
        auto ails = new ReadOnlyArrayInvertedLists(nlist, code_size, list_length);
        size_t n;
        READ1(n);
#ifdef USE_GPU
        ails->pin_readonly_ids = std::make_shared<PageLockMemory>(n * sizeof(idx_t));
        ails->pin_readonly_codes = std::make_shared<PageLockMemory>(n * code_size * sizeof(uint8_t));
        READANDCHECK((idx_t *) ails->pin_readonly_ids->data, n);
        READANDCHECK((uint8_t *) ails->pin_readonly_codes->data, n * code_size);
#else
        ails->readonly_ids.resize(n);
        ails->readonly_codes.resize(n*code_size);
        READANDCHECK(ails->readonly_ids.data(), n);
        READANDCHECK(ails->readonly_codes.data(), n * code_size);
#endif
        return ails;
    } else if (h == fourcc("ilca")) {
        size_t nlist, code_size, segment_size;
        READ1(nlist);
        READ1(code_size);
        READ1(segment_size);

        bool save_norm = io_flags & IO_FLAG_WITH_NORM;
        auto lca = new ConcurrentArrayInvertedLists(nlist, code_size, segment_size, save_norm);
        std::vector<size_t> sizes(nlist);
        read_ArrayInvertedLists_sizes(f, sizes);
        for (size_t i = 0; i < lca->nlist; i++) {
            lca->resize(i, sizes[i]);
        }
        for (size_t i = 0; i < lca->nlist; i++) {
            size_t n = lca->list_size(i);
            if (n > 0) {
                size_t seg_num = lca->get_segment_num(i);
                for (size_t j = 0; j < seg_num; j++) {
                    size_t seg_size = lca->get_segment_size(i , j);
                    size_t seg_off = lca->get_segment_offset(i, j);
                    READANDCHECK(lca->codes[i][j].data_.data(), seg_size * lca->code_size);
                    READANDCHECK(lca->ids[i][j].data_.data(), seg_size);
                    if (save_norm) {
                        READANDCHECK(lca->code_norms[i][j].data_.data(), seg_size);
                    }
                }
            }
        }
        return lca;
    } else if (h == fourcc("ilar") && !(io_flags & IO_FLAG_SKIP_IVF_DATA)) {
        auto ails = new ArrayInvertedLists(0, 0);
        READ1(ails->nlist);
        READ1(ails->code_size);
        ails->with_norm = io_flags & IO_FLAG_WITH_NORM;
        ails->ids.resize(ails->nlist);
        ails->codes.resize(ails->nlist);
        if (ails->with_norm) {
            ails->code_norms.resize(ails->nlist);
        }
        std::vector<size_t> sizes(ails->nlist);
        read_ArrayInvertedLists_sizes(f, sizes);
        for (size_t i = 0; i < ails->nlist; i++) {
            ails->ids[i].resize(sizes[i]);
            ails->codes[i].resize(sizes[i] * ails->code_size);
            if (ails->with_norm) {
                ails->code_norms[i].resize(sizes[i]);
            }
        }
        for (size_t i = 0; i < ails->nlist; i++) {
            size_t n = ails->ids[i].size();
            if (n > 0) {
                READANDCHECK(ails->codes[i].data(), n * ails->code_size);
                READANDCHECK(ails->ids[i].data(), n);
                if (ails->with_norm) {
                    READANDCHECK(ails->code_norms[i].data(), n);
                }
            }
        }
        return ails;
    } else if (h == fourcc("ilar") && (io_flags & IO_FLAG_SKIP_IVF_DATA)) {
        // code is always ilxx where xx is specific to the type of invlists we
        // want so we get the 16 high bits from the io_flag and the 16 low bits
        // as "il"
        int h2 = (io_flags & 0xffff0000) | (fourcc("il__") & 0x0000ffff);
        size_t nlist, code_size;
        READ1(nlist);
        READ1(code_size);
        std::vector<size_t> sizes(nlist);
        read_ArrayInvertedLists_sizes(f, sizes);
        return InvertedListsIOHook::lookup(h2)->read_ArrayInvertedLists(
                f, io_flags, nlist, code_size, sizes);
    } else {
        return InvertedListsIOHook::lookup(h)->read(f, io_flags);
    }
}

static void read_InvertedLists(IndexIVF* ivf, IOReader* f, int io_flags) {
    InvertedLists* ils = read_InvertedLists(f, io_flags);
    if (ils) {
        FAISS_THROW_IF_NOT(ils->nlist == ivf->nlist);
        FAISS_THROW_IF_NOT(
                ils->code_size == InvertedLists::INVALID_CODE_SIZE ||
                ils->code_size == ivf->code_size);
    }
    ivf->invlists = ils;
    ivf->own_invlists = true;
}

InvertedLists *read_InvertedLists_nm(IOReader *f, int io_flags) {
    uint32_t h;
    READ1 (h);
    if (h == fourcc("ilar") && !(io_flags & IO_FLAG_MMAP)) {
        auto ails = new ArrayInvertedLists(0, 0);
        READ1(ails->nlist);
        READ1(ails->code_size);
        ails->ids.resize(ails->nlist);
        std::vector<size_t> sizes(ails->nlist);
        read_ArrayInvertedLists_sizes(f, sizes);
        for (size_t i = 0; i < ails->nlist; i++) {
            ails->ids[i].resize(sizes[i]);
        }
        for (size_t i = 0; i < ails->nlist; i++) {
            size_t n = ails->ids[i].size();
            if (n > 0) {
                READANDCHECK(ails->ids[i].data(), n);
            }
        }
        return ails;
    } else if (h == fourcc ("ilar") && (io_flags & IO_FLAG_MMAP)) {
        // then we load it as an OnDiskInvertedLists
        FileIOReader *reader = dynamic_cast<FileIOReader*>(f);
        FAISS_THROW_IF_NOT_MSG(reader, "mmap only supported for File objects");
        FILE *fdesc = reader->f;

        auto ails = new OnDiskInvertedLists();
        READ1(ails->nlist);
        READ1(ails->code_size);
        ails->read_only = true;
        ails->lists.resize(ails->nlist);
        std::vector<size_t> sizes(ails->nlist);
        read_ArrayInvertedLists_sizes(f, sizes);
        size_t o0 = ftell(fdesc), o = o0;
        { // do the mmap
            struct stat buf;
            int ret = fstat(fileno(fdesc), &buf);
            FAISS_THROW_IF_NOT_FMT(ret == 0,
                                   "fstat failed: %s", strerror(errno));
            ails->totsize = buf.st_size;
            ails->ptr = (uint8_t*)mmap(nullptr, ails->totsize,
                                       PROT_READ, MAP_SHARED,
                                       fileno(fdesc), 0);
            FAISS_THROW_IF_NOT_FMT(ails->ptr != MAP_FAILED,
                            "could not mmap: %s",
                            strerror(errno));
        }

        for (size_t i = 0; i < ails->nlist; i++) {
            OnDiskInvertedLists::List & l = ails->lists[i];
            l.size = l.capacity = sizes[i];
            l.offset = o;
            o += l.size * (sizeof(idx_t) +
                           ails->code_size);
        }
        FAISS_THROW_IF_NOT(o <= ails->totsize);
        // resume normal reading of file
        fseek (fdesc, o, SEEK_SET);
        return ails;
    } else {
        FAISS_THROW_MSG("read_InvertedLists: unsupported invlist type");
    }
}

void read_InvertedLists_nm(IndexIVF *ivf, IOReader *f, int io_flags) {
    InvertedLists *ils = read_InvertedLists_nm (f, io_flags);
    FAISS_THROW_IF_NOT(!ils || (ils->nlist == ivf->nlist &&
                                ils->code_size == ivf->code_size));
    ivf->invlists = ils;
    ivf->own_invlists = true;
}

static void read_ProductQuantizer(ProductQuantizer* pq, IOReader* f) {
    READ1(pq->d);
    READ1(pq->M);
    READ1(pq->nbits);
    pq->set_derived_values();
    READVECTOR(pq->centroids);
}

static void read_ResidualQuantizer_old(ResidualQuantizer* rq, IOReader* f) {
    READ1(rq->d);
    READ1(rq->M);
    READVECTOR(rq->nbits);
    READ1(rq->is_trained);
    READ1(rq->train_type);
    READ1(rq->max_beam_size);
    READVECTOR(rq->codebooks);
    READ1(rq->search_type);
    READ1(rq->norm_min);
    READ1(rq->norm_max);
    rq->set_derived_values();
}

static void read_AdditiveQuantizer(AdditiveQuantizer* aq, IOReader* f) {
    READ1(aq->d);
    READ1(aq->M);
    READVECTOR(aq->nbits);
    READ1(aq->is_trained);
    READVECTOR(aq->codebooks);
    READ1(aq->search_type);
    READ1(aq->norm_min);
    READ1(aq->norm_max);
    if (aq->search_type == AdditiveQuantizer::ST_norm_cqint8 ||
        aq->search_type == AdditiveQuantizer::ST_norm_cqint4 ||
        aq->search_type == AdditiveQuantizer::ST_norm_lsq2x4 ||
        aq->search_type == AdditiveQuantizer::ST_norm_rq2x4) {
        READXBVECTOR(aq->qnorm.codes);
        aq->qnorm.ntotal = aq->qnorm.codes.size() / 4;
        aq->qnorm.update_permutation();
    }

    if (aq->search_type == AdditiveQuantizer::ST_norm_lsq2x4 ||
        aq->search_type == AdditiveQuantizer::ST_norm_rq2x4) {
        READVECTOR(aq->norm_tabs);
    }

    aq->set_derived_values();
}

static void read_ResidualQuantizer(
        ResidualQuantizer* rq,
        IOReader* f,
        int io_flags) {
    read_AdditiveQuantizer(rq, f);
    READ1(rq->train_type);
    READ1(rq->max_beam_size);
    if ((rq->train_type & ResidualQuantizer::Skip_codebook_tables) ||
        (io_flags & IO_FLAG_SKIP_PRECOMPUTE_TABLE)) {
        // don't precompute the tables
    } else {
        rq->compute_codebook_tables();
    }
}

static void read_LocalSearchQuantizer(LocalSearchQuantizer* lsq, IOReader* f) {
    read_AdditiveQuantizer(lsq, f);
    READ1(lsq->K);
    READ1(lsq->train_iters);
    READ1(lsq->encode_ils_iters);
    READ1(lsq->train_ils_iters);
    READ1(lsq->icm_iters);
    READ1(lsq->p);
    READ1(lsq->lambd);
    READ1(lsq->chunk_size);
    READ1(lsq->random_seed);
    READ1(lsq->nperts);
    READ1(lsq->update_codebooks_with_double);
}

static void read_ProductAdditiveQuantizer(
        ProductAdditiveQuantizer* paq,
        IOReader* f) {
    read_AdditiveQuantizer(paq, f);
    READ1(paq->nsplits);
}

static void read_ProductResidualQuantizer(
        ProductResidualQuantizer* prq,
        IOReader* f,
        int io_flags) {
    read_ProductAdditiveQuantizer(prq, f);

    for (size_t i = 0; i < prq->nsplits; i++) {
        auto rq = new ResidualQuantizer();
        read_ResidualQuantizer(rq, f, io_flags);
        prq->quantizers.push_back(rq);
    }
}

static void read_ProductLocalSearchQuantizer(
        ProductLocalSearchQuantizer* plsq,
        IOReader* f) {
    read_ProductAdditiveQuantizer(plsq, f);

    for (size_t i = 0; i < plsq->nsplits; i++) {
        auto lsq = new LocalSearchQuantizer();
        read_LocalSearchQuantizer(lsq, f);
        plsq->quantizers.push_back(lsq);
    }
}

static void read_ScalarQuantizer(ScalarQuantizer* ivsc, IOReader* f) {
    READ1(ivsc->qtype);
    READ1(ivsc->rangestat);
    READ1(ivsc->rangestat_arg);
    READ1(ivsc->d);
    READ1(ivsc->code_size);
    READVECTOR(ivsc->trained);
    ivsc->set_derived_sizes();
}

static void read_HNSW(HNSW* hnsw, IOReader* f) {
    READVECTOR(hnsw->assign_probas);
    READVECTOR(hnsw->cum_nneighbor_per_level);
    READVECTOR(hnsw->levels);
    READVECTOR(hnsw->offsets);
    READVECTOR(hnsw->neighbors);

    READ1(hnsw->entry_point);
    READ1(hnsw->max_level);
    READ1(hnsw->efConstruction);
    READ1(hnsw->efSearch);
    READ1(hnsw->upper_beam);
}

static void read_NSG(NSG* nsg, IOReader* f) {
    READ1(nsg->ntotal);
    READ1(nsg->R);
    READ1(nsg->L);
    READ1(nsg->C);
    READ1(nsg->search_L);
    READ1(nsg->enterpoint);
    READ1(nsg->is_built);

    if (!nsg->is_built) {
        return;
    }

    constexpr int EMPTY_ID = -1;
    int N = nsg->ntotal;
    int R = nsg->R;
    auto& graph = nsg->final_graph;
    graph = std::make_shared<nsg::Graph<int>>(N, R);
    std::fill_n(graph->data, N * R, EMPTY_ID);

    int size = 0;

    for (int i = 0; i < N; i++) {
        for (int j = 0; j < R + 1; j++) {
            int id;
            READ1(id);
            if (id != EMPTY_ID) {
                graph->at(i, j) = id;
                size += 1;
            } else {
                break;
            }
        }
    }
}

static void read_NNDescent(NNDescent* nnd, IOReader* f) {
    READ1(nnd->ntotal);
    READ1(nnd->d);
    READ1(nnd->K);
    READ1(nnd->S);
    READ1(nnd->R);
    READ1(nnd->L);
    READ1(nnd->iter);
    READ1(nnd->search_L);
    READ1(nnd->random_seed);
    READ1(nnd->has_built);

    READVECTOR(nnd->final_graph);
}

ProductQuantizer* read_ProductQuantizer(const char* fname) {
    FileIOReader reader(fname);
    return read_ProductQuantizer(&reader);
}

ProductQuantizer* read_ProductQuantizer(IOReader* reader) {
    ProductQuantizer* pq = new ProductQuantizer();
    ScopeDeleter1<ProductQuantizer> del(pq);

    read_ProductQuantizer(pq, reader);
    del.release();
    return pq;
}

static void read_direct_map(DirectMap* dm, IOReader* f) {
    char maintain_direct_map;
    READ1(maintain_direct_map);
    dm->type = (DirectMap::Type)maintain_direct_map;
    READVECTOR(dm->array);
    if (dm->type == DirectMap::Hashtable) {
        std::vector<std::pair<idx_t, idx_t>> v;
        READVECTOR(v);
        std::unordered_map<idx_t, idx_t>& map = dm->hashtable;
        map.reserve(v.size());
        for (auto it : v) {
            map[it.first] = it.second;
        }
    }
}

void read_ivf_header(
        IndexIVF* ivf,
        IOReader* f,
<<<<<<< HEAD
        std::vector<std::vector<idx_t>>* ids = nullptr) {
=======
        std::vector<std::vector<Index::idx_t>>* ids) {
>>>>>>> 0e9b9e8f
    read_index_header(ivf, f);
    READ1(ivf->nlist);
    READ1(ivf->nprobe);
    ivf->quantizer = read_index(f);
    ivf->own_fields = true;
    if (ids) { // used in legacy "Iv" formats
        ids->resize(ivf->nlist);
        for (size_t i = 0; i < ivf->nlist; i++)
            READVECTOR((*ids)[i]);
    }
    read_direct_map(&ivf->direct_map, f);
}

// used for legacy formats
static ArrayInvertedLists* set_array_invlist(
        IndexIVF* ivf,
        std::vector<std::vector<idx_t>>& ids) {
    ArrayInvertedLists* ail =
            new ArrayInvertedLists(ivf->nlist, ivf->code_size);
    std::swap(ail->ids, ids);
    ivf->invlists = ail;
    ivf->own_invlists = true;
    return ail;
}

static IndexIVFPQ* read_ivfpq(IOReader* f, uint32_t h, int io_flags) {
    bool legacy = h == fourcc("IvQR") || h == fourcc("IvPQ");

    IndexIVFPQR* ivfpqr = h == fourcc("IvQR") || h == fourcc("IwQR")
            ? new IndexIVFPQR()
            : nullptr;
    IndexIVFPQ* ivpq = ivfpqr ? ivfpqr : new IndexIVFPQ();

    std::vector<std::vector<idx_t>> ids;
    read_ivf_header(ivpq, f, legacy ? &ids : nullptr);
    READ1(ivpq->by_residual);
    READ1(ivpq->code_size);
    read_ProductQuantizer(&ivpq->pq, f);

    if (legacy) {
        ArrayInvertedLists* ail = set_array_invlist(ivpq, ids);
        for (size_t i = 0; i < ail->nlist; i++)
            READVECTOR(ail->codes[i]);
    } else {
        read_InvertedLists(ivpq, f, io_flags);
    }

    if (ivpq->is_trained) {
        // precomputed table not stored. It is cheaper to recompute it.
        // precompute_table() may be disabled with a flag.
        ivpq->use_precomputed_table = 0;
        if (ivpq->by_residual) {
            if ((io_flags & IO_FLAG_SKIP_PRECOMPUTE_TABLE) == 0) {
                ivpq->precompute_table();
            }
        }
        if (ivfpqr) {
            read_ProductQuantizer(&ivfpqr->refine_pq, f);
            READVECTOR(ivfpqr->refine_codes);
            READ1(ivfpqr->k_factor);
        }
    }
    return ivpq;
}

int read_old_fmt_hack = 0;

Index* read_index(IOReader* f, int io_flags) {
    Index* idx = nullptr;
    uint32_t h;
    READ1(h);
    if (h == fourcc("IxFI") || h == fourcc("IxF2") || h == fourcc("IxFl")) {
        IndexFlat* idxf;
        if (h == fourcc("IxFI")) {
            idxf = new IndexFlatIP();
        } else if (h == fourcc("IxF2")) {
            idxf = new IndexFlatL2();
        } else {
            idxf = new IndexFlat();
        }
        read_index_header(idxf, f);
        idxf->code_size = idxf->d * sizeof(float);
        READXBVECTOR(idxf->codes);
        FAISS_THROW_IF_NOT(
                idxf->codes.size() == idxf->ntotal * idxf->code_size);
        // leak!
        idx = idxf;
    } else if (h == fourcc("IxHE") || h == fourcc("IxHe")) {
        IndexLSH* idxl = new IndexLSH();
        read_index_header(idxl, f);
        READ1(idxl->nbits);
        READ1(idxl->rotate_data);
        READ1(idxl->train_thresholds);
        READVECTOR(idxl->thresholds);
        int code_size_i;
        READ1(code_size_i);
        idxl->code_size = code_size_i;
        if (h == fourcc("IxHE")) {
            FAISS_THROW_IF_NOT_FMT(
                    idxl->nbits % 64 == 0,
                    "can only read old format IndexLSH with "
                    "nbits multiple of 64 (got %d)",
                    (int)idxl->nbits);
            // leak
            idxl->code_size *= 8;
        }
        {
            RandomRotationMatrix* rrot = dynamic_cast<RandomRotationMatrix*>(
                    read_VectorTransform(f));
            FAISS_THROW_IF_NOT_MSG(rrot, "expected a random rotation");
            idxl->rrot = *rrot;
            delete rrot;
        }
        READVECTOR(idxl->codes);
        FAISS_THROW_IF_NOT(
                idxl->rrot.d_in == idxl->d && idxl->rrot.d_out == idxl->nbits);
        FAISS_THROW_IF_NOT(
                idxl->codes.size() == idxl->ntotal * idxl->code_size);
        idx = idxl;
    } else if (
            h == fourcc("IxPQ") || h == fourcc("IxPo") || h == fourcc("IxPq")) {
        // IxPQ and IxPo were merged into the same IndexPQ object
        IndexPQ* idxp = new IndexPQ();
        read_index_header(idxp, f);
        read_ProductQuantizer(&idxp->pq, f);
        idxp->code_size = idxp->pq.code_size;
        READVECTOR(idxp->codes);
        if (h == fourcc("IxPo") || h == fourcc("IxPq")) {
            READ1(idxp->search_type);
            READ1(idxp->encode_signs);
            READ1(idxp->polysemous_ht);
        }
        // Old versoins of PQ all had metric_type set to INNER_PRODUCT
        // when they were in fact using L2. Therefore, we force metric type
        // to L2 when the old format is detected
        if (h == fourcc("IxPQ") || h == fourcc("IxPo")) {
            idxp->metric_type = METRIC_L2;
        }
        // // todo aguzhva: this is the code in the baseline knowhere
        // if (h == fourcc("IxPq")) {
        //     idxp->pq.compute_sdc_table ();
        // }
        idx = idxp;
    } else if (h == fourcc("IxRQ") || h == fourcc("IxRq")) {
        IndexResidualQuantizer* idxr = new IndexResidualQuantizer();
        read_index_header(idxr, f);
        if (h == fourcc("IxRQ")) {
            read_ResidualQuantizer_old(&idxr->rq, f);
        } else {
            read_ResidualQuantizer(&idxr->rq, f, io_flags);
        }
        READ1(idxr->code_size);
        READVECTOR(idxr->codes);
        idx = idxr;
    } else if (h == fourcc("IxLS")) {
        auto idxr = new IndexLocalSearchQuantizer();
        read_index_header(idxr, f);
        read_LocalSearchQuantizer(&idxr->lsq, f);
        READ1(idxr->code_size);
        READVECTOR(idxr->codes);
        idx = idxr;
    } else if (h == fourcc("IxPR")) {
        auto idxpr = new IndexProductResidualQuantizer();
        read_index_header(idxpr, f);
        read_ProductResidualQuantizer(&idxpr->prq, f, io_flags);
        READ1(idxpr->code_size);
        READVECTOR(idxpr->codes);
        idx = idxpr;
    } else if (h == fourcc("IxPL")) {
        auto idxpl = new IndexProductLocalSearchQuantizer();
        read_index_header(idxpl, f);
        read_ProductLocalSearchQuantizer(&idxpl->plsq, f);
        READ1(idxpl->code_size);
        READVECTOR(idxpl->codes);
        idx = idxpl;
    } else if (h == fourcc("ImRQ")) {
        ResidualCoarseQuantizer* idxr = new ResidualCoarseQuantizer();
        read_index_header(idxr, f);
        read_ResidualQuantizer(&idxr->rq, f, io_flags);
        READ1(idxr->beam_factor);
        if (io_flags & IO_FLAG_SKIP_PRECOMPUTE_TABLE) {
            // then we force the beam factor to -1
            // which skips the table precomputation.
            idxr->beam_factor = -1;
        }
        idxr->set_beam_factor(idxr->beam_factor);
        idx = idxr;
    } else if (
            h == fourcc("ILfs") || h == fourcc("IRfs") || h == fourcc("IPRf") ||
            h == fourcc("IPLf")) {
        bool is_LSQ = h == fourcc("ILfs");
        bool is_RQ = h == fourcc("IRfs");
        bool is_PLSQ = h == fourcc("IPLf");

        IndexAdditiveQuantizerFastScan* idxaqfs;
        if (is_LSQ) {
            idxaqfs = new IndexLocalSearchQuantizerFastScan();
        } else if (is_RQ) {
            idxaqfs = new IndexResidualQuantizerFastScan();
        } else if (is_PLSQ) {
            idxaqfs = new IndexProductLocalSearchQuantizerFastScan();
        } else {
            idxaqfs = new IndexProductResidualQuantizerFastScan();
        }
        read_index_header(idxaqfs, f);

        if (is_LSQ) {
            read_LocalSearchQuantizer((LocalSearchQuantizer*)idxaqfs->aq, f);
        } else if (is_RQ) {
            read_ResidualQuantizer(
                    (ResidualQuantizer*)idxaqfs->aq, f, io_flags);
        } else if (is_PLSQ) {
            read_ProductLocalSearchQuantizer(
                    (ProductLocalSearchQuantizer*)idxaqfs->aq, f);
        } else {
            read_ProductResidualQuantizer(
                    (ProductResidualQuantizer*)idxaqfs->aq, f, io_flags);
        }

        READ1(idxaqfs->implem);
        READ1(idxaqfs->bbs);
        READ1(idxaqfs->qbs);

        READ1(idxaqfs->M);
        READ1(idxaqfs->nbits);
        READ1(idxaqfs->ksub);
        READ1(idxaqfs->code_size);
        READ1(idxaqfs->ntotal2);
        READ1(idxaqfs->M2);

        READ1(idxaqfs->rescale_norm);
        READ1(idxaqfs->norm_scale);
        READ1(idxaqfs->max_train_points);

        READVECTOR(idxaqfs->codes);
        idx = idxaqfs;
    } else if (
            h == fourcc("IVLf") || h == fourcc("IVRf") || h == fourcc("NPLf") ||
            h == fourcc("NPRf")) {
        bool is_LSQ = h == fourcc("IVLf");
        bool is_RQ = h == fourcc("IVRf");
        bool is_PLSQ = h == fourcc("NPLf");

        IndexIVFAdditiveQuantizerFastScan* ivaqfs;
        if (is_LSQ) {
            ivaqfs = new IndexIVFLocalSearchQuantizerFastScan();
        } else if (is_RQ) {
            ivaqfs = new IndexIVFResidualQuantizerFastScan();
        } else if (is_PLSQ) {
            ivaqfs = new IndexIVFProductLocalSearchQuantizerFastScan();
        } else {
            ivaqfs = new IndexIVFProductResidualQuantizerFastScan();
        }
        read_ivf_header(ivaqfs, f);

        if (is_LSQ) {
            read_LocalSearchQuantizer((LocalSearchQuantizer*)ivaqfs->aq, f);
        } else if (is_RQ) {
            read_ResidualQuantizer((ResidualQuantizer*)ivaqfs->aq, f, io_flags);
        } else if (is_PLSQ) {
            read_ProductLocalSearchQuantizer(
                    (ProductLocalSearchQuantizer*)ivaqfs->aq, f);
        } else {
            read_ProductResidualQuantizer(
                    (ProductResidualQuantizer*)ivaqfs->aq, f, io_flags);
        }

        READ1(ivaqfs->by_residual);
        READ1(ivaqfs->implem);
        READ1(ivaqfs->bbs);
        READ1(ivaqfs->qbs);

        READ1(ivaqfs->M);
        READ1(ivaqfs->nbits);
        READ1(ivaqfs->ksub);
        READ1(ivaqfs->code_size);
        READ1(ivaqfs->qbs2);
        READ1(ivaqfs->M2);

        READ1(ivaqfs->rescale_norm);
        READ1(ivaqfs->norm_scale);
        READ1(ivaqfs->max_train_points);

        read_InvertedLists(ivaqfs, f, io_flags);
        ivaqfs->init_code_packer();
        idx = ivaqfs;
    } else if (h == fourcc("IvFl") || h == fourcc("IvFL")) { // legacy
        IndexIVFFlat* ivfl = new IndexIVFFlat();
        std::vector<std::vector<idx_t>> ids;
        read_ivf_header(ivfl, f, &ids);
        ivfl->code_size = ivfl->d * sizeof(float);
        ArrayInvertedLists* ail = set_array_invlist(ivfl, ids);

        if (h == fourcc("IvFL")) {
            for (size_t i = 0; i < ivfl->nlist; i++) {
                READVECTOR(ail->codes[i]);
            }
        } else { // old format
            for (size_t i = 0; i < ivfl->nlist; i++) {
                std::vector<float> vec;
                READVECTOR(vec);
                ail->codes[i].resize(vec.size() * sizeof(float));
                memcpy(ail->codes[i].data(), vec.data(), ail->codes[i].size());
            }
        }
        idx = ivfl;
    } else if (h == fourcc("IwFd")) {
        IndexIVFFlatDedup* ivfl = new IndexIVFFlatDedup();
        read_ivf_header(ivfl, f);
        ivfl->code_size = ivfl->d * sizeof(float);
        {
            std::vector<idx_t> tab;
            READVECTOR(tab);
            for (long i = 0; i < tab.size(); i += 2) {
                std::pair<idx_t, idx_t> pair(tab[i], tab[i + 1]);
                ivfl->instances.insert(pair);
            }
        }
        read_InvertedLists(ivfl, f, io_flags);
        idx = ivfl;
    } else if (h == fourcc("IwFc")) { // legacy
        IndexIVFFlatCC* ivf_cc = new IndexIVFFlatCC();
        read_ivf_header(ivf_cc, f);
        ivf_cc->code_size = ivf_cc->d * sizeof(float);
        if (ivf_cc->is_cosine) {
            io_flags |= IO_FLAG_WITH_NORM;
        }
        read_InvertedLists(ivf_cc, f, io_flags);
        idx = ivf_cc;
    } else if (h == fourcc("IwFl")) {
        IndexIVFFlat* ivfl = new IndexIVFFlat();
        read_ivf_header(ivfl, f);
        ivfl->code_size = ivfl->d * sizeof(float);
        if (ivfl->is_cosine) {
            io_flags |= IO_FLAG_WITH_NORM;
        }
        read_InvertedLists(ivfl, f, io_flags);
        idx = ivfl;
    } else if (h == fourcc("IxSQ")) {
        IndexScalarQuantizer* idxs = new IndexScalarQuantizer();
        read_index_header(idxs, f);
        read_ScalarQuantizer(&idxs->sq, f);
        READVECTOR(idxs->codes);
        idxs->code_size = idxs->sq.code_size;
        idx = idxs;
    } else if (h == fourcc("IxLa")) {
        int d, nsq, scale_nbit, r2;
        READ1(d);
        READ1(nsq);
        READ1(scale_nbit);
        READ1(r2);
        IndexLattice* idxl = new IndexLattice(d, nsq, scale_nbit, r2);
        read_index_header(idxl, f);
        READVECTOR(idxl->trained);
        idx = idxl;
    } else if (h == fourcc("IvSQ")) { // legacy
        IndexIVFScalarQuantizer* ivsc = new IndexIVFScalarQuantizer();
        std::vector<std::vector<idx_t>> ids;
        read_ivf_header(ivsc, f, &ids);
        read_ScalarQuantizer(&ivsc->sq, f);
        READ1(ivsc->code_size);
        ArrayInvertedLists* ail = set_array_invlist(ivsc, ids);
        for (int i = 0; i < ivsc->nlist; i++)
            READVECTOR(ail->codes[i]);
        idx = ivsc;
    } else if (h == fourcc("IwSQ") || h == fourcc("IwSq")) {
        IndexIVFScalarQuantizer* ivsc = new IndexIVFScalarQuantizer();
        read_ivf_header(ivsc, f);
        read_ScalarQuantizer(&ivsc->sq, f);
        READ1(ivsc->code_size);
        if (h == fourcc("IwSQ")) {
            ivsc->by_residual = true;
        } else {
            READ1(ivsc->by_residual);
        }
        read_InvertedLists(ivsc, f, io_flags);
        idx = ivsc;
    } else if (
            h == fourcc("IwLS") || h == fourcc("IwRQ") || h == fourcc("IwPL") ||
            h == fourcc("IwPR")) {
        bool is_LSQ = h == fourcc("IwLS");
        bool is_RQ = h == fourcc("IwRQ");
        bool is_PLSQ = h == fourcc("IwPL");
        IndexIVFAdditiveQuantizer* iva;
        if (is_LSQ) {
            iva = new IndexIVFLocalSearchQuantizer();
        } else if (is_RQ) {
            iva = new IndexIVFResidualQuantizer();
        } else if (is_PLSQ) {
            iva = new IndexIVFProductLocalSearchQuantizer();
        } else {
            iva = new IndexIVFProductResidualQuantizer();
        }
        read_ivf_header(iva, f);
        READ1(iva->code_size);
        if (is_LSQ) {
            read_LocalSearchQuantizer((LocalSearchQuantizer*)iva->aq, f);
        } else if (is_RQ) {
            read_ResidualQuantizer((ResidualQuantizer*)iva->aq, f, io_flags);
        } else if (is_PLSQ) {
            read_ProductLocalSearchQuantizer(
                    (ProductLocalSearchQuantizer*)iva->aq, f);
        } else {
            read_ProductResidualQuantizer(
                    (ProductResidualQuantizer*)iva->aq, f, io_flags);
        }
        READ1(iva->by_residual);
        READ1(iva->use_precomputed_table);
        read_InvertedLists(iva, f, io_flags);
        idx = iva;
    } else if (h == fourcc("IwSh")) {
        IndexIVFSpectralHash* ivsp = new IndexIVFSpectralHash();
        read_ivf_header(ivsp, f);
        ivsp->vt = read_VectorTransform(f);
        ivsp->own_fields = true;
        READ1(ivsp->nbit);
        // not stored by write_ivf_header
        ivsp->code_size = (ivsp->nbit + 7) / 8;
        READ1(ivsp->period);
        READ1(ivsp->threshold_type);
        READVECTOR(ivsp->trained);
        read_InvertedLists(ivsp, f, io_flags);
        idx = ivsp;
    } else if (
            h == fourcc("IvPQ") || h == fourcc("IvQR") || h == fourcc("IwPQ") ||
            h == fourcc("IwQR")) {
        idx = read_ivfpq(f, h, io_flags);
    } else if (h == fourcc("IwIQ")) {
        auto* indep = new IndexIVFIndependentQuantizer();
        indep->own_fields = true;
        read_index_header(indep, f);
        indep->quantizer = read_index(f, io_flags);
        bool has_vt;
        READ1(has_vt);
        if (has_vt) {
            indep->vt = read_VectorTransform(f);
        }
        indep->index_ivf = dynamic_cast<IndexIVF*>(read_index(f, io_flags));
        FAISS_THROW_IF_NOT(indep->index_ivf);
        if (auto index_ivfpq = dynamic_cast<IndexIVFPQ*>(indep->index_ivf)) {
            READ1(index_ivfpq->use_precomputed_table);
        }
        idx = indep;
    } else if (h == fourcc("IxPT")) {
        IndexPreTransform* ixpt = new IndexPreTransform();
        ixpt->own_fields = true;
        read_index_header(ixpt, f);
        int nt;
        if (read_old_fmt_hack == 2) {
            nt = 1;
        } else {
            READ1(nt);
        }
        for (int i = 0; i < nt; i++) {
            ixpt->chain.push_back(read_VectorTransform(f));
        }
        ixpt->index = read_index(f, io_flags);
        idx = ixpt;
    } else if (h == fourcc("Imiq")) {
        MultiIndexQuantizer* imiq = new MultiIndexQuantizer();
        read_index_header(imiq, f);
        read_ProductQuantizer(&imiq->pq, f);
        idx = imiq;
    } else if (h == fourcc("IxRF")) {
        IndexRefine* idxrf = new IndexRefine();
        read_scann_header(idxrf, f);
        idxrf->base_index = read_index(f, io_flags);
        if (idxrf->with_raw_data) {
            idxrf->refine_index = read_index(f, io_flags);
            if (dynamic_cast<IndexFlat*>(idxrf->refine_index)) {
                // then make a RefineFlat with it
                IndexRefine* idxrf_old = idxrf;
                idxrf = new IndexRefineFlat();
                *idxrf = *idxrf_old;
                delete idxrf_old;
            }
        } else {
            idxrf->refine_index = nullptr;
        }
        READ1(idxrf->k_factor);
        idxrf->own_fields = true;
        idxrf->own_refine_index = true;
        idx = idxrf;
    } else if (h == fourcc("IxMp") || h == fourcc("IxM2")) {
        bool is_map2 = h == fourcc("IxM2");
        IndexIDMap* idxmap = is_map2 ? new IndexIDMap2() : new IndexIDMap();
        read_index_header(idxmap, f);
        idxmap->index = read_index(f, io_flags);
        idxmap->own_fields = true;
        READVECTOR(idxmap->id_map);
        if (is_map2) {
            static_cast<IndexIDMap2*>(idxmap)->construct_rev_map();
        }
        idx = idxmap;
    } else if (h == fourcc("Ix2L")) {
        Index2Layer* idxp = new Index2Layer();
        read_index_header(idxp, f);
        idxp->q1.quantizer = read_index(f, io_flags);
        READ1(idxp->q1.nlist);
        READ1(idxp->q1.quantizer_trains_alone);
        read_ProductQuantizer(&idxp->pq, f);
        READ1(idxp->code_size_1);
        READ1(idxp->code_size_2);
        READ1(idxp->code_size);
        READVECTOR(idxp->codes);
        idx = idxp;
    } else if (
            h == fourcc("IHNf") || h == fourcc("IHNp") || h == fourcc("IHNs") ||
            h == fourcc("IHN2")) {
        IndexHNSW* idxhnsw = nullptr;
        if (h == fourcc("IHNf"))
            idxhnsw = new IndexHNSWFlat();
        if (h == fourcc("IHNp"))
            idxhnsw = new IndexHNSWPQ();
        if (h == fourcc("IHNs"))
            idxhnsw = new IndexHNSWSQ();
        if (h == fourcc("IHN2"))
            idxhnsw = new IndexHNSW2Level();
        read_index_header(idxhnsw, f);
        read_HNSW(&idxhnsw->hnsw, f);
        idxhnsw->storage = read_index(f, io_flags);
        idxhnsw->own_fields = true;
        if (h == fourcc("IHNp")) {
            dynamic_cast<IndexPQ*>(idxhnsw->storage)->pq.compute_sdc_table();
        }
        idx = idxhnsw;
    } else if (
            h == fourcc("INSf") || h == fourcc("INSp") || h == fourcc("INSs")) {
        IndexNSG* idxnsg;
        if (h == fourcc("INSf"))
            idxnsg = new IndexNSGFlat();
        if (h == fourcc("INSp"))
            idxnsg = new IndexNSGPQ();
        if (h == fourcc("INSs"))
            idxnsg = new IndexNSGSQ();
        read_index_header(idxnsg, f);
        READ1(idxnsg->GK);
        READ1(idxnsg->build_type);
        READ1(idxnsg->nndescent_S);
        READ1(idxnsg->nndescent_R);
        READ1(idxnsg->nndescent_L);
        READ1(idxnsg->nndescent_iter);
        read_NSG(&idxnsg->nsg, f);
        idxnsg->storage = read_index(f, io_flags);
        idxnsg->own_fields = true;
        idx = idxnsg;
    } else if (h == fourcc("INNf")) {
        IndexNNDescent* idxnnd = new IndexNNDescentFlat();
        read_index_header(idxnnd, f);
        read_NNDescent(&idxnnd->nndescent, f);
        idxnnd->storage = read_index(f, io_flags);
        idxnnd->own_fields = true;
        idx = idxnnd;
    } else if (h == fourcc("IPfs")) {
        IndexPQFastScan* idxpqfs = new IndexPQFastScan();
        read_index_header(idxpqfs, f);
        read_ProductQuantizer(&idxpqfs->pq, f);
        READ1(idxpqfs->implem);
        READ1(idxpqfs->bbs);
        READ1(idxpqfs->qbs);
        READ1(idxpqfs->ntotal2);
        READ1(idxpqfs->M2);
        READVECTOR(idxpqfs->codes);

        const auto& pq = idxpqfs->pq;
        idxpqfs->M = pq.M;
        idxpqfs->nbits = pq.nbits;
        idxpqfs->ksub = (1 << pq.nbits);
        idxpqfs->code_size = pq.code_size;

        idx = idxpqfs;

    } else if (h == fourcc("IwPf")) {
        IndexIVFPQFastScan* ivpq = new IndexIVFPQFastScan();
        read_ivf_header(ivpq, f);
        READ1(ivpq->by_residual);
        READ1(ivpq->code_size);
        READ1(ivpq->bbs);
        READ1(ivpq->M2);
        READ1(ivpq->implem);
        READ1(ivpq->qbs2);
        READ1(ivpq->is_cosine_);
        if (ivpq->is_cosine_) {
            READVECTOR(ivpq->norms);
        }
        read_ProductQuantizer(&ivpq->pq, f);
        read_InvertedLists(ivpq, f, io_flags);
        ivpq->precompute_table();

        const auto& pq = ivpq->pq;
        ivpq->M = pq.M;
        ivpq->nbits = pq.nbits;
        ivpq->ksub = (1 << pq.nbits);
        ivpq->code_size = pq.code_size;
        ivpq->init_code_packer();

        idx = ivpq;
    } else if (h == fourcc("IRMf")) {
        IndexRowwiseMinMax* imm = new IndexRowwiseMinMax();
        read_index_header(imm, f);

        imm->index = read_index(f, io_flags);
        imm->own_fields = true;

        idx = imm;
    } else if (h == fourcc("IRMh")) {
        IndexRowwiseMinMaxFP16* imm = new IndexRowwiseMinMaxFP16();
        read_index_header(imm, f);

        imm->index = read_index(f, io_flags);
        imm->own_fields = true;

        idx = imm;
    } else {
        FAISS_THROW_FMT(
                "Index type 0x%08x (\"%s\") not recognized",
                h,
                fourcc_inv_printable(h).c_str());
        idx = nullptr;
    }
    return idx;
}

Index* read_index(FILE* f, int io_flags) {
    FileIOReader reader(f);
    return read_index(&reader, io_flags);
}

Index* read_index(const char* fname, int io_flags) {
    FileIOReader reader(fname);
    Index* idx = read_index(&reader, io_flags);
    return idx;
}

// read offset-only index
Index *read_index_nm(IOReader *f, int io_flags) {
    Index * idx = nullptr;
    uint32_t h;
    READ1(h);
    if (h == fourcc("IwFl")) {
        IndexIVFFlat * ivfl = new IndexIVFFlat ();
        read_ivf_header (ivfl, f);
        ivfl->code_size = ivfl->d * sizeof(float);
        read_InvertedLists_nm(ivfl, f, io_flags);
        idx = ivfl;
    } else {
        FAISS_THROW_FMT("Index type 0x%08x not supported\n", h);
        idx = nullptr;
    }
    return idx;
}

VectorTransform* read_VectorTransform(const char* fname) {
    FileIOReader reader(fname);
    VectorTransform* vt = read_VectorTransform(&reader);
    return vt;
}

/*************************************************************
 * Read binary indexes
 **************************************************************/

static void read_InvertedLists(IndexBinaryIVF* ivf, IOReader* f, int io_flags) {
    InvertedLists* ils = read_InvertedLists(f, io_flags);
    FAISS_THROW_IF_NOT(
            !ils ||
            (ils->nlist == ivf->nlist && ils->code_size == ivf->code_size));
    ivf->invlists = ils;
    ivf->own_invlists = true;
}

static void read_index_binary_header(IndexBinary* idx, IOReader* f) {
    READ1(idx->d);
    READ1(idx->code_size);
    READ1(idx->ntotal);
    READ1(idx->is_trained);
    READ1(idx->metric_type);
    idx->verbose = false;
}

static void read_binary_ivf_header(
        IndexBinaryIVF* ivf,
        IOReader* f,
        std::vector<std::vector<idx_t>>* ids = nullptr) {
    read_index_binary_header(ivf, f);
    READ1(ivf->nlist);
    READ1(ivf->nprobe);
    ivf->quantizer = read_index_binary(f);
    ivf->own_fields = true;
    if (ids) { // used in legacy "Iv" formats
        ids->resize(ivf->nlist);
        for (size_t i = 0; i < ivf->nlist; i++)
            READVECTOR((*ids)[i]);
    }
    read_direct_map(&ivf->direct_map, f);
}

static void read_binary_hash_invlists(
        IndexBinaryHash::InvertedListMap& invlists,
        int b,
        IOReader* f) {
    size_t sz;
    READ1(sz);
    int il_nbit = 0;
    READ1(il_nbit);
    // buffer for bitstrings
    std::vector<uint8_t> buf((b + il_nbit) * sz);
    READVECTOR(buf);
    BitstringReader rd(buf.data(), buf.size());
    invlists.reserve(sz);
    for (size_t i = 0; i < sz; i++) {
        uint64_t hash = rd.read(b);
        uint64_t ilsz = rd.read(il_nbit);
        auto& il = invlists[hash];
        READVECTOR(il.ids);
        FAISS_THROW_IF_NOT(il.ids.size() == ilsz);
        READVECTOR(il.vecs);
    }
}

static void read_binary_multi_hash_map(
        IndexBinaryMultiHash::Map& map,
        int b,
        size_t ntotal,
        IOReader* f) {
    int id_bits;
    size_t sz;
    READ1(id_bits);
    READ1(sz);
    std::vector<uint8_t> buf;
    READVECTOR(buf);
    size_t nbit = (b + id_bits) * sz + ntotal * id_bits;
    FAISS_THROW_IF_NOT(buf.size() == (nbit + 7) / 8);
    BitstringReader rd(buf.data(), buf.size());
    map.reserve(sz);
    for (size_t i = 0; i < sz; i++) {
        uint64_t hash = rd.read(b);
        uint64_t ilsz = rd.read(id_bits);
        auto& il = map[hash];
        for (size_t j = 0; j < ilsz; j++) {
            il.push_back(rd.read(id_bits));
        }
    }
}

IndexBinary* read_index_binary(IOReader* f, int io_flags) {
    IndexBinary* idx = nullptr;
    uint32_t h;
    READ1(h);
    if (h == fourcc("IBxF")) {
        IndexBinaryFlat* idxf = new IndexBinaryFlat();
        read_index_binary_header(idxf, f);
        READVECTOR(idxf->xb);
        FAISS_THROW_IF_NOT(idxf->xb.size() == idxf->ntotal * idxf->code_size);
        // leak!
        idx = idxf;
    } else if (h == fourcc("IBwF")) {
        IndexBinaryIVF* ivf = new IndexBinaryIVF();
        read_binary_ivf_header(ivf, f);
        read_InvertedLists(ivf, f, io_flags);
        idx = ivf;
    } else if (h == fourcc("IBFf")) {
        IndexBinaryFromFloat* idxff = new IndexBinaryFromFloat();
        read_index_binary_header(idxff, f);
        idxff->own_fields = true;
        idxff->index = read_index(f, io_flags);
        idx = idxff;
    } else if (h == fourcc("IBHf")) {
        IndexBinaryHNSW* idxhnsw = new IndexBinaryHNSW();
        read_index_binary_header(idxhnsw, f);
        read_HNSW(&idxhnsw->hnsw, f);
        idxhnsw->storage = read_index_binary(f, io_flags);
        idxhnsw->own_fields = true;
        idx = idxhnsw;
    } else if (h == fourcc("IBMp") || h == fourcc("IBM2")) {
        bool is_map2 = h == fourcc("IBM2");
        IndexBinaryIDMap* idxmap =
                is_map2 ? new IndexBinaryIDMap2() : new IndexBinaryIDMap();
        read_index_binary_header(idxmap, f);
        idxmap->index = read_index_binary(f, io_flags);
        idxmap->own_fields = true;
        READVECTOR(idxmap->id_map);
        if (is_map2) {
            static_cast<IndexBinaryIDMap2*>(idxmap)->construct_rev_map();
        }
        idx = idxmap;
    } else if (h == fourcc("IBHh")) {
        IndexBinaryHash* idxh = new IndexBinaryHash();
        read_index_binary_header(idxh, f);
        READ1(idxh->b);
        READ1(idxh->nflip);
        read_binary_hash_invlists(idxh->invlists, idxh->b, f);
        idx = idxh;
    } else if (h == fourcc("IBHm")) {
        IndexBinaryMultiHash* idxmh = new IndexBinaryMultiHash();
        read_index_binary_header(idxmh, f);
        idxmh->storage = dynamic_cast<IndexBinaryFlat*>(read_index_binary(f));
        FAISS_THROW_IF_NOT(
                idxmh->storage && idxmh->storage->ntotal == idxmh->ntotal);
        idxmh->own_fields = true;
        READ1(idxmh->b);
        READ1(idxmh->nhash);
        READ1(idxmh->nflip);
        idxmh->maps.resize(idxmh->nhash);
        for (int i = 0; i < idxmh->nhash; i++) {
            read_binary_multi_hash_map(
                    idxmh->maps[i], idxmh->b, idxmh->ntotal, f);
        }
        idx = idxmh;
    } else {
        FAISS_THROW_FMT(
                "Index type %08x (\"%s\") not recognized",
                h,
                fourcc_inv_printable(h).c_str());
        idx = nullptr;
    }
    return idx;
}

IndexBinary* read_index_binary(FILE* f, int io_flags) {
    FileIOReader reader(f);
    return read_index_binary(&reader, io_flags);
}

IndexBinary* read_index_binary(const char* fname, int io_flags) {
    FileIOReader reader(fname);
    IndexBinary* idx = read_index_binary(&reader, io_flags);
    return idx;
}

} // namespace faiss<|MERGE_RESOLUTION|>--- conflicted
+++ resolved
@@ -68,9 +68,6 @@
 static void read_index_header(Index* idx, IOReader* f) {
     READ1(idx->d);
     READ1(idx->ntotal);
-<<<<<<< HEAD
-    idx_t dummy;
-=======
     READ1(idx->is_cosine);
 
     uint8_t dummy8;
@@ -79,7 +76,7 @@
     READ1(dummy8);
     uint32_t dummy32;
     READ1(dummy32);
-    Index::idx_t dummy;
+    idx_t dummy;
     READ1(dummy);
 
     READ1(idx->is_trained);
@@ -93,8 +90,7 @@
 static void read_scann_header(IndexRefine* idx, IOReader* f) {
     READ1(idx->d);
     READ1(idx->ntotal);
-    Index::idx_t dummy;
->>>>>>> 0e9b9e8f
+    idx_t dummy;
     READ1(dummy);
     READ1(dummy);
     if (dummy == (1 << 20)) {  // for compatibility, old scann binary always contains raw data
@@ -627,11 +623,7 @@
 void read_ivf_header(
         IndexIVF* ivf,
         IOReader* f,
-<<<<<<< HEAD
-        std::vector<std::vector<idx_t>>* ids = nullptr) {
-=======
-        std::vector<std::vector<Index::idx_t>>* ids) {
->>>>>>> 0e9b9e8f
+        std::vector<std::vector<idx_t>>* ids) {
     read_index_header(ivf, f);
     READ1(ivf->nlist);
     READ1(ivf->nprobe);
