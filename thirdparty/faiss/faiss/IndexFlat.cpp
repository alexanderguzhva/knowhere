/**
 * Copyright (c) Facebook, Inc. and its affiliates.
 *
 * This source code is licensed under the MIT license found in the
 * LICENSE file in the root directory of this source tree.
 */

// -*- c++ -*-

#include <faiss/FaissHook.h>
#include <faiss/IndexFlat.h>

#include <faiss/impl/AuxIndexStructures.h>
#include <faiss/impl/FaissAssert.h>
#include <faiss/utils/Heap.h>
#include <faiss/utils/distances.h>
#include <faiss/utils/extra_distances.h>
#include <faiss/utils/prefetch.h>
#include <faiss/utils/sorting.h>
#include <faiss/utils/utils.h>
#include <cstring>

#include "knowhere/utils.h"

namespace faiss {

IndexFlat::IndexFlat(idx_t d, MetricType metric, bool is_cosine)
        : IndexFlatCodes(sizeof(float) * d, d, metric) {
    this->is_cosine = is_cosine;
}

void IndexFlat::add(idx_t n, const float* x) {
    FAISS_THROW_IF_NOT(is_trained);
    codes.resize((ntotal + n) * code_size);
    sa_encode(n, x, &codes[ntotal * code_size]);
    if (is_cosine) {
        auto x_normalized = std::make_unique<float[]>(n * d);
        std::memcpy(x_normalized.get(), x, n * d * sizeof(float));
        auto norms = knowhere::NormalizeVecs(x_normalized.get(), n, d);
        code_norms.resize(ntotal + n);
        std::memcpy(&code_norms[ntotal], norms.data(), sizeof(float) * n);
    }
    ntotal += n;
}

void IndexFlat::search(
        idx_t n,
        const float* x,
        idx_t k,
        float* distances,
        idx_t* labels,
        const SearchParameters* params) const {
    IDSelector* sel = params ? params->sel : nullptr;
    FAISS_THROW_IF_NOT(k > 0);

    // we see the distances and labels as heaps
    if (metric_type == METRIC_INNER_PRODUCT) {
        float_minheap_array_t res = {size_t(n), size_t(k), labels, distances};
<<<<<<< HEAD
        knn_inner_product(x, get_xb(), d, n, ntotal, &res, sel);
=======
        if (is_cosine) {
            knn_cosine(x, get_xb(), get_norms(), d, n, ntotal, &res, bitset);
        } else {
            knn_inner_product(x, get_xb(), d, n, ntotal, &res, bitset);
        }
>>>>>>> ea123877
    } else if (metric_type == METRIC_L2) {
        float_maxheap_array_t res = {size_t(n), size_t(k), labels, distances};
        knn_L2sqr(x, get_xb(), d, n, ntotal, &res, nullptr, sel);
    } else if (is_similarity_metric(metric_type)) {
        float_minheap_array_t res = {size_t(n), size_t(k), labels, distances};
        knn_extra_metrics(
                x, get_xb(), d, n, ntotal, metric_type, metric_arg, &res);
    } else {
        FAISS_THROW_IF_NOT(!sel);
        float_maxheap_array_t res = {size_t(n), size_t(k), labels, distances};
        knn_extra_metrics(
                x, get_xb(), d, n, ntotal, metric_type, metric_arg, &res);
    }
}

void IndexFlat::range_search(
        idx_t n,
        const float* x,
        float radius,
        RangeSearchResult* result,
        const SearchParameters* params) const {
    IDSelector* sel = params ? params->sel : nullptr;

    switch (metric_type) {
        case METRIC_INNER_PRODUCT:
<<<<<<< HEAD
            range_search_inner_product(
                    x, get_xb(), d, n, ntotal, radius, result, sel);
=======
            if (is_cosine) {
                range_search_cosine(x, get_xb(), get_norms(), d, n, ntotal,
                                    radius, result, bitset);
            } else {
                range_search_inner_product(
                        x, get_xb(), d, n, ntotal, radius, result, bitset);
            }
>>>>>>> ea123877
            break;
        case METRIC_L2:
            range_search_L2sqr(x, get_xb(), d, n, ntotal, radius, result, sel);
            break;
        default:
            FAISS_THROW_MSG("metric type not supported");
    }
}

void IndexFlat::compute_distance_subset(
        idx_t n,
        const float* x,
        idx_t k,
        float* distances,
        const idx_t* labels) const {
    switch (metric_type) {
        case METRIC_INNER_PRODUCT:
            fvec_inner_products_by_idx(distances, x, get_xb(), labels, d, n, k);
            break;
        case METRIC_L2:
            fvec_L2sqr_by_idx(distances, x, get_xb(), labels, d, n, k);
            break;
        default:
            FAISS_THROW_MSG("metric type not supported");
    }
}

size_t IndexFlat::cal_size() const {
    return this->sa_code_size();
}

namespace {

struct FlatL2Dis : FlatCodesDistanceComputer {
    size_t d;
    idx_t nb;
    const float* q;
    const float* b;
    size_t ndis;

    float distance_to_code(const uint8_t* code) final {
        ndis++;
        return fvec_L2sqr(q, (float*)code, d);
    }

    float symmetric_dis(idx_t i, idx_t j) override {
        return fvec_L2sqr(b + j * d, b + i * d, d);
    }

    explicit FlatL2Dis(const IndexFlat& storage, const float* q = nullptr)
            : FlatCodesDistanceComputer(
                      storage.codes.data(),
                      storage.code_size),
              d(storage.d),
              nb(storage.ntotal),
              q(q),
              b(storage.get_xb()),
              ndis(0) {}

    void set_query(const float* x) override {
        q = x;
    }

    // compute four distances
    void distances_batch_4(
            const idx_t idx0,
            const idx_t idx1,
            const idx_t idx2,
            const idx_t idx3,
            float& dis0,
            float& dis1,
            float& dis2,
            float& dis3) final override {
        ndis += 4;

        // compute first, assign next
        const float* __restrict y0 =
                reinterpret_cast<const float*>(codes + idx0 * code_size);
        const float* __restrict y1 =
                reinterpret_cast<const float*>(codes + idx1 * code_size);
        const float* __restrict y2 =
                reinterpret_cast<const float*>(codes + idx2 * code_size);
        const float* __restrict y3 =
                reinterpret_cast<const float*>(codes + idx3 * code_size);

        float dp0 = 0;
        float dp1 = 0;
        float dp2 = 0;
        float dp3 = 0;
        fvec_L2sqr_batch_4(q, y0, y1, y2, y3, d, dp0, dp1, dp2, dp3);
        dis0 = dp0;
        dis1 = dp1;
        dis2 = dp2;
        dis3 = dp3;
    }
};

struct FlatIPDis : FlatCodesDistanceComputer {
    size_t d;
    idx_t nb;
    const float* q;
    const float* b;
    size_t ndis;

    float symmetric_dis(idx_t i, idx_t j) final override {
        return fvec_inner_product(b + j * d, b + i * d, d);
    }

    float distance_to_code(const uint8_t* code) final override {
        ndis++;
        return fvec_inner_product(q, (const float*)code, d);
    }

    explicit FlatIPDis(const IndexFlat& storage, const float* q = nullptr)
            : FlatCodesDistanceComputer(
                      storage.codes.data(),
                      storage.code_size),
              d(storage.d),
              nb(storage.ntotal),
              q(q),
              b(storage.get_xb()),
              ndis(0) {}

    void set_query(const float* x) override {
        q = x;
    }

    // compute four distances
    void distances_batch_4(
            const idx_t idx0,
            const idx_t idx1,
            const idx_t idx2,
            const idx_t idx3,
            float& dis0,
            float& dis1,
            float& dis2,
            float& dis3) final override {
        ndis += 4;

        // compute first, assign next
        const float* __restrict y0 =
                reinterpret_cast<const float*>(codes + idx0 * code_size);
        const float* __restrict y1 =
                reinterpret_cast<const float*>(codes + idx1 * code_size);
        const float* __restrict y2 =
                reinterpret_cast<const float*>(codes + idx2 * code_size);
        const float* __restrict y3 =
                reinterpret_cast<const float*>(codes + idx3 * code_size);

        float dp0 = 0;
        float dp1 = 0;
        float dp2 = 0;
        float dp3 = 0;
        fvec_inner_product_batch_4(q, y0, y1, y2, y3, d, dp0, dp1, dp2, dp3);
        dis0 = dp0;
        dis1 = dp1;
        dis2 = dp2;
        dis3 = dp3;
    }
};

} // namespace

FlatCodesDistanceComputer* IndexFlat::get_FlatCodesDistanceComputer() const {
    if (metric_type == METRIC_L2) {
        return new FlatL2Dis(*this);
    } else if (metric_type == METRIC_INNER_PRODUCT) {
        return new FlatIPDis(*this);
    } else {
        return get_extra_distance_computer(
                d, metric_type, metric_arg, ntotal, get_xb());
    }
}

void IndexFlat::reconstruct(idx_t key, float* recons) const {
    memcpy(recons, &(codes[key * code_size]), code_size);
}

void IndexFlat::sa_encode(idx_t n, const float* x, uint8_t* bytes) const {
    if (n > 0) {
        memcpy(bytes, x, sizeof(float) * d * n);
    }
}

void IndexFlat::sa_decode(idx_t n, const uint8_t* bytes, float* x) const {
    if (n > 0) {
        memcpy(x, bytes, sizeof(float) * d * n);
    }
}

/***************************************************
 * IndexFlatL2
 ***************************************************/

namespace {
struct FlatL2WithNormsDis : FlatCodesDistanceComputer {
    size_t d;
    idx_t nb;
    const float* q;
    const float* b;
    size_t ndis;

    const float* l2norms;
    float query_l2norm;

    float distance_to_code(const uint8_t* code) final override {
        ndis++;
        return fvec_L2sqr(q, (float*)code, d);
    }

    float operator()(const idx_t i) final override {
        const float* __restrict y =
                reinterpret_cast<const float*>(codes + i * code_size);

        prefetch_L2(l2norms + i);
        const float dp0 = fvec_inner_product(q, y, d);
        return query_l2norm + l2norms[i] - 2 * dp0;
    }

    float symmetric_dis(idx_t i, idx_t j) final override {
        const float* __restrict yi =
                reinterpret_cast<const float*>(codes + i * code_size);
        const float* __restrict yj =
                reinterpret_cast<const float*>(codes + j * code_size);

        prefetch_L2(l2norms + i);
        prefetch_L2(l2norms + j);
        const float dp0 = fvec_inner_product(yi, yj, d);
        return l2norms[i] + l2norms[j] - 2 * dp0;
    }

    explicit FlatL2WithNormsDis(
            const IndexFlatL2& storage,
            const float* q = nullptr)
            : FlatCodesDistanceComputer(
                      storage.codes.data(),
                      storage.code_size),
              d(storage.d),
              nb(storage.ntotal),
              q(q),
              b(storage.get_xb()),
              ndis(0),
              l2norms(storage.cached_l2norms.data()),
              query_l2norm(0) {}

    void set_query(const float* x) override {
        q = x;
        query_l2norm = fvec_norm_L2sqr(q, d);
    }

    // compute four distances
    void distances_batch_4(
            const idx_t idx0,
            const idx_t idx1,
            const idx_t idx2,
            const idx_t idx3,
            float& dis0,
            float& dis1,
            float& dis2,
            float& dis3) final override {
        ndis += 4;

        // compute first, assign next
        const float* __restrict y0 =
                reinterpret_cast<const float*>(codes + idx0 * code_size);
        const float* __restrict y1 =
                reinterpret_cast<const float*>(codes + idx1 * code_size);
        const float* __restrict y2 =
                reinterpret_cast<const float*>(codes + idx2 * code_size);
        const float* __restrict y3 =
                reinterpret_cast<const float*>(codes + idx3 * code_size);

        prefetch_L2(l2norms + idx0);
        prefetch_L2(l2norms + idx1);
        prefetch_L2(l2norms + idx2);
        prefetch_L2(l2norms + idx3);

        float dp0 = 0;
        float dp1 = 0;
        float dp2 = 0;
        float dp3 = 0;
        fvec_inner_product_batch_4(q, y0, y1, y2, y3, d, dp0, dp1, dp2, dp3);
        dis0 = query_l2norm + l2norms[idx0] - 2 * dp0;
        dis1 = query_l2norm + l2norms[idx1] - 2 * dp1;
        dis2 = query_l2norm + l2norms[idx2] - 2 * dp2;
        dis3 = query_l2norm + l2norms[idx3] - 2 * dp3;
    }
};

} // namespace

void IndexFlatL2::sync_l2norms() {
    cached_l2norms.resize(ntotal);
    fvec_norms_L2sqr(
            cached_l2norms.data(),
            reinterpret_cast<const float*>(codes.data()),
            d,
            ntotal);
}

void IndexFlatL2::clear_l2norms() {
    cached_l2norms.clear();
    cached_l2norms.shrink_to_fit();
}

FlatCodesDistanceComputer* IndexFlatL2::get_FlatCodesDistanceComputer() const {
    if (metric_type == METRIC_L2) {
        if (!cached_l2norms.empty()) {
            return new FlatL2WithNormsDis(*this);
        }
    }

    return IndexFlat::get_FlatCodesDistanceComputer();
}

/***************************************************
 * IndexFlat1D
 ***************************************************/

IndexFlat1D::IndexFlat1D(bool continuous_update)
        : IndexFlatL2(1), continuous_update(continuous_update) {}

/// if not continuous_update, call this between the last add and
/// the first search
void IndexFlat1D::update_permutation() {
    perm.resize(ntotal);
    if (ntotal < 1000000) {
        fvec_argsort(ntotal, get_xb(), (size_t*)perm.data());
    } else {
        fvec_argsort_parallel(ntotal, get_xb(), (size_t*)perm.data());
    }
}

void IndexFlat1D::add(idx_t n, const float* x) {
    IndexFlatL2::add(n, x);
    if (continuous_update)
        update_permutation();
}

void IndexFlat1D::reset() {
    IndexFlatL2::reset();
    perm.clear();
}

void IndexFlat1D::search(
        idx_t n,
        const float* x,
        idx_t k,
        float* distances,
        idx_t* labels,
        const SearchParameters* params) const {
    FAISS_THROW_IF_NOT_MSG(
            !params, "search params not supported for this index");
    FAISS_THROW_IF_NOT(k > 0);
    FAISS_THROW_IF_NOT_MSG(
            perm.size() == ntotal, "Call update_permutation before search");
    const float* xb = get_xb();

#pragma omp parallel for if (n > 10000)
    for (idx_t i = 0; i < n; i++) {
        float q = x[i]; // query
        float* D = distances + i * k;
        idx_t* I = labels + i * k;

        // binary search
        idx_t i0 = 0, i1 = ntotal;
        idx_t wp = 0;

        if (ntotal == 0) {
            for (idx_t j = 0; j < k; j++) {
                I[j] = -1;
                D[j] = HUGE_VAL;
            }
            goto done;
        }

        if (xb[perm[i0]] > q) {
            i1 = 0;
            goto finish_right;
        }

        if (xb[perm[i1 - 1]] <= q) {
            i0 = i1 - 1;
            goto finish_left;
        }

        while (i0 + 1 < i1) {
            idx_t imed = (i0 + i1) / 2;
            if (xb[perm[imed]] <= q)
                i0 = imed;
            else
                i1 = imed;
        }

        // query is between xb[perm[i0]] and xb[perm[i1]]
        // expand to nearest neighs

        while (wp < k) {
            float xleft = xb[perm[i0]];
            float xright = xb[perm[i1]];

            if (q - xleft < xright - q) {
                D[wp] = q - xleft;
                I[wp] = perm[i0];
                i0--;
                wp++;
                if (i0 < 0) {
                    goto finish_right;
                }
            } else {
                D[wp] = xright - q;
                I[wp] = perm[i1];
                i1++;
                wp++;
                if (i1 >= ntotal) {
                    goto finish_left;
                }
            }
        }
        goto done;

    finish_right:
        // grow to the right from i1
        while (wp < k) {
            if (i1 < ntotal) {
                D[wp] = xb[perm[i1]] - q;
                I[wp] = perm[i1];
                i1++;
            } else {
                D[wp] = std::numeric_limits<float>::infinity();
                I[wp] = -1;
            }
            wp++;
        }
        goto done;

    finish_left:
        // grow to the left from i0
        while (wp < k) {
            if (i0 >= 0) {
                D[wp] = q - xb[perm[i0]];
                I[wp] = perm[i0];
                i0--;
            } else {
                D[wp] = std::numeric_limits<float>::infinity();
                I[wp] = -1;
            }
            wp++;
        }
    done:;
    }
}

} // namespace faiss<|MERGE_RESOLUTION|>--- conflicted
+++ resolved
@@ -56,15 +56,11 @@
     // we see the distances and labels as heaps
     if (metric_type == METRIC_INNER_PRODUCT) {
         float_minheap_array_t res = {size_t(n), size_t(k), labels, distances};
-<<<<<<< HEAD
-        knn_inner_product(x, get_xb(), d, n, ntotal, &res, sel);
-=======
         if (is_cosine) {
-            knn_cosine(x, get_xb(), get_norms(), d, n, ntotal, &res, bitset);
+            knn_cosine(x, get_xb(), get_norms(), d, n, ntotal, &res, sel);
         } else {
-            knn_inner_product(x, get_xb(), d, n, ntotal, &res, bitset);
-        }
->>>>>>> ea123877
+            knn_inner_product(x, get_xb(), d, n, ntotal, &res, sel);
+        }
     } else if (metric_type == METRIC_L2) {
         float_maxheap_array_t res = {size_t(n), size_t(k), labels, distances};
         knn_L2sqr(x, get_xb(), d, n, ntotal, &res, nullptr, sel);
@@ -90,18 +86,13 @@
 
     switch (metric_type) {
         case METRIC_INNER_PRODUCT:
-<<<<<<< HEAD
-            range_search_inner_product(
-                    x, get_xb(), d, n, ntotal, radius, result, sel);
-=======
             if (is_cosine) {
                 range_search_cosine(x, get_xb(), get_norms(), d, n, ntotal,
-                                    radius, result, bitset);
+                                    radius, result, sel);
             } else {
                 range_search_inner_product(
-                        x, get_xb(), d, n, ntotal, radius, result, bitset);
+                        x, get_xb(), d, n, ntotal, radius, result, sel);
             }
->>>>>>> ea123877
             break;
         case METRIC_L2:
             range_search_L2sqr(x, get_xb(), d, n, ntotal, radius, result, sel);
