--- conflicted
+++ resolved
@@ -5,11 +5,8 @@
  * LICENSE file in the root directory of this source tree.
  */
 
-<<<<<<< HEAD
-=======
 #include <faiss/utils/binary_distances.h>
 
->>>>>>> 64d5fae3
 namespace faiss {
 
 // BitstringWriter and BitstringReader functions
