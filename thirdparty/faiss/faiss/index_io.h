/**
 * Copyright (c) Facebook, Inc. and its affiliates.
 *
 * This source code is licensed under the MIT license found in the
 * LICENSE file in the root directory of this source tree.
 */

// -*- c++ -*-

// I/O code for indexes

#ifndef FAISS_INDEX_IO_H
#define FAISS_INDEX_IO_H

#include <cstdio>
#include <string>
#include <typeinfo>
#include <vector>

#include <faiss/IndexIVF.h>

/** I/O functions can read/write to a filename, a file handle or to an
 * object that abstracts the medium.
 *
 * The read functions return objects that should be deallocated with
 * delete. All references within these objectes are owned by the
 * object.
 */

namespace faiss {

struct Index;
struct IndexBinary;
struct VectorTransform;
struct ProductQuantizer;
struct IOReader;
struct IOWriter;
struct InvertedLists;

void write_index(const Index* idx, const char* fname);
void write_index(const Index* idx, FILE* f);
void write_index(const Index* idx, IOWriter* writer);

void write_index_binary(const IndexBinary* idx, const char* fname);
void write_index_binary(const IndexBinary* idx, FILE* f);
void write_index_binary(const IndexBinary* idx, IOWriter* writer);

// The read_index flags are implemented only for a subset of index types.
const int IO_FLAG_READ_ONLY = 2;
// strip directory component from ondisk filename, and assume it's in
// the same directory as the index file
const int IO_FLAG_ONDISK_SAME_DIR = 4;
// don't load IVF data to RAM, only list sizes
const int IO_FLAG_SKIP_IVF_DATA = 8;
<<<<<<< HEAD
// don't initialize precomputed table after loading
const int IO_FLAG_SKIP_PRECOMPUTE_TABLE = 16;
=======
// load index data with vectors' norms
const int IO_FLAG_WITH_NORM = 1 << 8;
>>>>>>> 0e9b9e8f
// try to memmap data (useful to load an ArrayInvertedLists as an
// OnDiskInvertedLists)
const int IO_FLAG_MMAP = IO_FLAG_SKIP_IVF_DATA | 0x646f0000;

Index* read_index(const char* fname, int io_flags = 0);
Index* read_index(FILE* f, int io_flags = 0);
Index* read_index(IOReader* reader, int io_flags = 0);

IndexBinary* read_index_binary(const char* fname, int io_flags = 0);
IndexBinary* read_index_binary(FILE* f, int io_flags = 0);
IndexBinary* read_index_binary(IOReader* reader, int io_flags = 0);

void write_VectorTransform(const VectorTransform* vt, const char* fname);
void write_VectorTransform(const VectorTransform* vt, IOWriter* f);

VectorTransform* read_VectorTransform(const char* fname);
VectorTransform* read_VectorTransform(IOReader* f);

ProductQuantizer* read_ProductQuantizer(const char* fname);
ProductQuantizer* read_ProductQuantizer(IOReader* reader);

void write_ProductQuantizer(const ProductQuantizer* pq, const char* fname);
void write_ProductQuantizer(const ProductQuantizer* pq, IOWriter* f);

void write_InvertedLists(const InvertedLists* ils, IOWriter* f);
InvertedLists* read_InvertedLists(IOReader* reader, int io_flags = 0);

// for backward compatibility
void read_ivf_header(IndexIVF* ivf, IOReader* f,
                     std::vector<std::vector<Index::idx_t>>* ids = nullptr);
void read_InvertedLists_nm(IndexIVF *ivf, IOReader *f, int io_flags = 0);
} // namespace faiss

#endif<|MERGE_RESOLUTION|>--- conflicted
+++ resolved
@@ -52,13 +52,10 @@
 const int IO_FLAG_ONDISK_SAME_DIR = 4;
 // don't load IVF data to RAM, only list sizes
 const int IO_FLAG_SKIP_IVF_DATA = 8;
-<<<<<<< HEAD
 // don't initialize precomputed table after loading
 const int IO_FLAG_SKIP_PRECOMPUTE_TABLE = 16;
-=======
 // load index data with vectors' norms
 const int IO_FLAG_WITH_NORM = 1 << 8;
->>>>>>> 0e9b9e8f
 // try to memmap data (useful to load an ArrayInvertedLists as an
 // OnDiskInvertedLists)
 const int IO_FLAG_MMAP = IO_FLAG_SKIP_IVF_DATA | 0x646f0000;
@@ -88,7 +85,7 @@
 
 // for backward compatibility
 void read_ivf_header(IndexIVF* ivf, IOReader* f,
-                     std::vector<std::vector<Index::idx_t>>* ids = nullptr);
+                     std::vector<std::vector<idx_t>>* ids = nullptr);
 void read_InvertedLists_nm(IndexIVF *ivf, IOReader *f, int io_flags = 0);
 } // namespace faiss
 
