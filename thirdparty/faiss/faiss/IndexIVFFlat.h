/**
 * Copyright (c) Facebook, Inc. and its affiliates.
 *
 * This source code is licensed under the MIT license found in the
 * LICENSE file in the root directory of this source tree.
 */

// -*- c++ -*-

#ifndef FAISS_INDEX_IVF_FLAT_H
#define FAISS_INDEX_IVF_FLAT_H

#include <stdint.h>
#include <unordered_map>

#include <faiss/IndexIVF.h>

namespace faiss {

/** Inverted file with stored vectors. Here the inverted file
 * pre-selects the vectors to be searched, but they are not otherwise
 * encoded, the code array just contains the raw float entries.
 */
struct IndexIVFFlat : IndexIVF {
    IndexIVFFlat(
            Index* quantizer,
            size_t d,
            size_t nlist_,
            bool is_cosine = false,
            MetricType = METRIC_L2);

    void restore_codes(const uint8_t* raw_data, const size_t raw_size);

    void train(idx_t n, const float* x) override;

    void add_with_ids(idx_t n, const float* x, const idx_t* xids) override;

    void add_core(
            idx_t n,
            const float* x,
            const float* x_norms,
            const idx_t* xids,
            const idx_t* precomputed_idx) override;

    void encode_vectors(
            idx_t n,
            const float* x,
            const idx_t* list_nos,
            uint8_t* codes,
            bool include_listnos = false) const override;

    InvertedListScanner* get_InvertedListScanner(
            bool store_pairs,
            const IDSelector* sel) const override;

    void reconstruct_from_offset(int64_t list_no, int64_t offset, float* recons)
            const override;

    void sa_decode(idx_t n, const uint8_t* bytes, float* x) const override;

<<<<<<< HEAD
    IndexIVFFlat();

  protected:
    bool is_cosine_ = false;
=======
    IndexIVFFlat() {}
>>>>>>> 0e9b9e8f
};

struct IndexIVFFlatCC : IndexIVFFlat {
    IndexIVFFlatCC(
            Index* quantizer,
            size_t d,
            size_t nlist,
            size_t ssize,
            bool is_cosine,
            MetricType = METRIC_L2);

    IndexIVFFlatCC();
};

struct IndexIVFFlatDedup : IndexIVFFlat {
    /** Maps ids stored in the index to the ids of vectors that are
     *  the same. When a vector is unique, it does not appear in the
     *  instances map */
    std::unordered_multimap<idx_t, idx_t> instances;

    IndexIVFFlatDedup(
            Index* quantizer,
            size_t d,
            size_t nlist_,
            MetricType = METRIC_L2);

    /// also dedups the training set
    void train(idx_t n, const float* x) override;

    /// implemented for all IndexIVF* classes
    void add_with_ids(idx_t n, const float* x, const idx_t* xids) override;

    void search_preassigned(
            idx_t n,
            const float* x,
            idx_t k,
            const idx_t* assign,
            const float* centroid_dis,
            float* distances,
            idx_t* labels,
            bool store_pairs,
            const IVFSearchParameters* params = nullptr,
            IndexIVFStats* stats = nullptr) const override;

    size_t remove_ids(const IDSelector& sel) override;

    /// not implemented
    void range_search(
            idx_t n,
            const float* x,
            float radius,
            RangeSearchResult* result,
            const SearchParameters* params = nullptr) const override;

    /// not implemented
    void update_vectors(int nv, const idx_t* idx, const float* v) override;

    /// not implemented
    void reconstruct_from_offset(int64_t list_no, int64_t offset, float* recons)
            const override;

    IndexIVFFlatDedup() {}
};

} // namespace faiss

#endif<|MERGE_RESOLUTION|>--- conflicted
+++ resolved
@@ -58,14 +58,7 @@
 
     void sa_decode(idx_t n, const uint8_t* bytes, float* x) const override;
 
-<<<<<<< HEAD
-    IndexIVFFlat();
-
-  protected:
-    bool is_cosine_ = false;
-=======
-    IndexIVFFlat() {}
->>>>>>> 0e9b9e8f
+    IndexIVFFlat() = default;
 };
 
 struct IndexIVFFlatCC : IndexIVFFlat {
