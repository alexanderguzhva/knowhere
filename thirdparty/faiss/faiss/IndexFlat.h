--- conflicted
+++ resolved
@@ -18,9 +18,6 @@
 
 /** Index that stores the full vectors and performs exhaustive search */
 struct IndexFlat : IndexFlatCodes {
-<<<<<<< HEAD
-    explicit IndexFlat(idx_t d, MetricType metric = METRIC_L2);
-=======
     /// database vectors, size ntotal * d
     std::vector<float> xb;
 
@@ -28,7 +25,6 @@
                        bool is_cosine = false);
 
     void add(idx_t n, const float* x) override;
->>>>>>> ea123877
 
     void search(
             idx_t n,
