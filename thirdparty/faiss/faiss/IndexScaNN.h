--- conflicted
+++ resolved
@@ -5,7 +5,6 @@
 
 namespace faiss {
 
-<<<<<<< HEAD
 struct IndexScaNNSearchParameters : SearchParameters {
     size_t reorder_k = 1;
     SearchParameters* base_index_params = nullptr;  // non-owning
@@ -13,11 +12,7 @@
     virtual ~IndexScaNNSearchParameters() = default;
 };
 
-// todo aguzhva: deprecate this class and update IndexRefine properly
-struct IndexScaNN : IndexRefineFlat {
-=======
 struct IndexScaNN : IndexRefine {
->>>>>>> ce65e5e6
     explicit IndexScaNN(Index* base_index);
     IndexScaNN(Index* base_index, const float* xb);
 
