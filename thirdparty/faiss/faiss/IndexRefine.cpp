/**
 * Copyright (c) Facebook, Inc. and its affiliates.
 *
 * This source code is licensed under the MIT license found in the
 * LICENSE file in the root directory of this source tree.
 */

#include <faiss/IndexRefine.h>

#include <faiss/IndexFlat.h>
#include <faiss/impl/AuxIndexStructures.h>
#include <faiss/impl/FaissAssert.h>
#include <faiss/utils/Heap.h>
#include <faiss/utils/distances.h>
#include <faiss/utils/distances_if.h>
#include <faiss/utils/utils.h>

namespace faiss {

/***************************************************
 * IndexRefine
 ***************************************************/

IndexRefine::IndexRefine(Index* base_index, Index* refine_index)
        : Index(base_index->d, base_index->metric_type),
          base_index(base_index),
          refine_index(refine_index) {
    own_fields = own_refine_index = false;
    if (refine_index != nullptr) {
        FAISS_THROW_IF_NOT(base_index->d == refine_index->d);
        FAISS_THROW_IF_NOT(
                base_index->metric_type == refine_index->metric_type);
        is_trained = base_index->is_trained && refine_index->is_trained;
        FAISS_THROW_IF_NOT(base_index->ntotal == refine_index->ntotal);
    } // other case is useful only to construct an IndexRefineFlat
    ntotal = base_index->ntotal;
}

IndexRefine::IndexRefine()
        : base_index(nullptr),
          refine_index(nullptr),
          own_fields(false),
          own_refine_index(false) {}

void IndexRefine::train(idx_t n, const float* x) {
    base_index->train(n, x);
    refine_index->train(n, x);
    is_trained = true;
}

void IndexRefine::add(idx_t n, const float* x) {
    FAISS_THROW_IF_NOT(is_trained);
    base_index->add(n, x);
    refine_index->add(n, x);
    ntotal = base_index->ntotal;
}

void IndexRefine::reset() {
    base_index->reset();
    refine_index->reset();
    ntotal = 0;
}

namespace {

using idx_t = faiss::idx_t;

template <class C>
static void reorder_2_heaps(
        idx_t n,
        idx_t k,
        idx_t* labels,
        float* distances,
        idx_t k_base,
        const idx_t* base_labels,
        const float* base_distances) {
#pragma omp parallel for
    for (idx_t i = 0; i < n; i++) {
        idx_t* idxo = labels + i * k;
        float* diso = distances + i * k;
        const idx_t* idxi = base_labels + i * k_base;
        const float* disi = base_distances + i * k_base;

        heap_heapify<C>(k, diso, idxo, disi, idxi, k);
        if (k_base != k) { // add remaining elements
            heap_addn<C>(k, diso, idxo, disi + k, idxi + k, k_base - k);
        }
        heap_reorder<C>(k, diso, idxo);
    }
}

} // anonymous namespace

void IndexRefine::search(
        idx_t n,
        const float* x,
        idx_t k,
        float* distances,
        idx_t* labels,
<<<<<<< HEAD
        const SearchParameters* params) const {
    FAISS_THROW_IF_NOT_MSG(
            !params, "search params not supported for this index");

    FAISS_THROW_IF_NOT(base_index);
    FAISS_THROW_IF_NOT(refine_index);

=======
        const BitsetView bitset) const {
>>>>>>> ce65e5e6
    FAISS_THROW_IF_NOT(k > 0);
    FAISS_THROW_IF_NOT(is_trained);
    idx_t k_base = idx_t(k * k_factor);
    idx_t* base_labels = labels;
    float* base_distances = distances;
    ScopeDeleter<idx_t> del1;
    ScopeDeleter<float> del2;

    if (k != k_base) {
        base_labels = new idx_t[n * k_base];
        del1.set(base_labels);
        base_distances = new float[n * k_base];
        del2.set(base_distances);
    }

    base_index->search(n, x, k_base, base_distances, base_labels);

    for (int i = 0; i < n * k_base; i++)
        assert(base_labels[i] >= -1 && base_labels[i] < ntotal);

        // parallelize over queries
#pragma omp parallel if (n > 1)
    {
        std::unique_ptr<DistanceComputer> dc(
                refine_index->get_distance_computer());
#pragma omp for
        for (idx_t i = 0; i < n; i++) {
            dc->set_query(x + i * d);
            idx_t ij = i * k_base;

            // // baseline             
            // for (idx_t j = 0; j < k_base; j++) {
            //     idx_t idx = base_labels[ij];
            //     if (idx < 0)
            //         break;
            //     base_distances[ij] = (*dc)(idx);
            //     ij++;
            // }

            // the lambda that filters acceptable elements.
            auto filter = 
                [&](const size_t j) -> std::optional<bool> { 
                    // stop iterating if idx < 0
                    if (base_labels[j + i * k_base] < 0) {
                        return std::nullopt;
                    }
                    // go ahead
                    return true;
                };

            // the lambda that applies a filtered element.
            auto apply = 
                [&](const float dis, const idx_t j) {
                    base_distances[j + i * k_base] = dis;
                };

            distance_compute_by_idx_if(base_labels, k_base, dc.get(), filter, apply);
        }
    }

    // sort and store result
    if (metric_type == METRIC_L2) {
        typedef CMax<float, idx_t> C;
        reorder_2_heaps<C>(
                n, k, labels, distances, k_base, base_labels, base_distances);

    } else if (metric_type == METRIC_INNER_PRODUCT) {
        typedef CMin<float, idx_t> C;
        reorder_2_heaps<C>(
                n, k, labels, distances, k_base, base_labels, base_distances);
    } else {
        FAISS_THROW_MSG("Metric type not supported");
    }
}

void IndexRefine::reconstruct(idx_t key, float* recons) const {
    refine_index->reconstruct(key, recons);
}

size_t IndexRefine::sa_code_size() const {
    return base_index->sa_code_size() + refine_index->sa_code_size();
}

void IndexRefine::sa_encode(idx_t n, const float* x, uint8_t* bytes) const {
    size_t cs1 = base_index->sa_code_size(), cs2 = refine_index->sa_code_size();
    std::unique_ptr<uint8_t[]> tmp1(new uint8_t[n * cs1]);
    base_index->sa_encode(n, x, tmp1.get());
    std::unique_ptr<uint8_t[]> tmp2(new uint8_t[n * cs2]);
    refine_index->sa_encode(n, x, tmp2.get());
    for (size_t i = 0; i < n; i++) {
        uint8_t* b = bytes + i * (cs1 + cs2);
        memcpy(b, tmp1.get() + cs1 * i, cs1);
        memcpy(b + cs1, tmp2.get() + cs2 * i, cs2);
    }
}

void IndexRefine::sa_decode(idx_t n, const uint8_t* bytes, float* x) const {
    size_t cs1 = base_index->sa_code_size(), cs2 = refine_index->sa_code_size();
    std::unique_ptr<uint8_t[]> tmp2(
            new uint8_t[n * refine_index->sa_code_size()]);
    for (size_t i = 0; i < n; i++) {
        memcpy(tmp2.get() + i * cs2, bytes + i * (cs1 + cs2), cs2);
    }

    refine_index->sa_decode(n, tmp2.get(), x);
}

IndexRefine::~IndexRefine() {
    if (own_fields && base_index)
        delete base_index;
    if (own_refine_index && refine_index)
        delete refine_index;
}

/***************************************************
 * IndexRefineFlat
 ***************************************************/

IndexRefineFlat::IndexRefineFlat(Index* base_index)
        : IndexRefine(
                  base_index,
                  new IndexFlat(base_index->d, base_index->metric_type)) {
    is_trained = base_index->is_trained;
    own_refine_index = true;
    FAISS_THROW_IF_NOT_MSG(
            base_index->ntotal == 0,
            "base_index should be empty in the beginning");
}

IndexRefineFlat::IndexRefineFlat(Index* base_index, const float* xb)
        : IndexRefine(base_index, nullptr) {
    is_trained = base_index->is_trained;    
    refine_index = new IndexFlat(base_index->d, base_index->metric_type);
    own_refine_index = true;
<<<<<<< HEAD
    // // todo aguzhva: baseline has the following line disabled, but faiss has it enabled
    // refine_index->add(base_index->ntotal, xb);
=======
    refine_index->add(base_index->ntotal, xb);
>>>>>>> ce65e5e6
}

IndexRefineFlat::IndexRefineFlat() : IndexRefine() {
    own_refine_index = true;
}

void IndexRefineFlat::search(
        idx_t n,
        const float* x,
        idx_t k,
        float* distances,
        idx_t* labels,
<<<<<<< HEAD
        const SearchParameters* params) const {
    FAISS_THROW_IF_NOT_MSG(
            !params, "search params not supported for this index");
    FAISS_THROW_IF_NOT(base_index);
    FAISS_THROW_IF_NOT(refine_index);
    
=======
        const BitsetView bitset) const {
>>>>>>> ce65e5e6
    FAISS_THROW_IF_NOT(k > 0);
    FAISS_THROW_IF_NOT(is_trained);
    idx_t k_base = idx_t(k * k_factor);
    idx_t* base_labels = labels;
    float* base_distances = distances;
    ScopeDeleter<idx_t> del1;
    ScopeDeleter<float> del2;

    if (k != k_base) {
        base_labels = new idx_t[n * k_base];
        del1.set(base_labels);
        base_distances = new float[n * k_base];
        del2.set(base_distances);
    }

    base_index->search(n, x, k_base, base_distances, base_labels);

    for (int i = 0; i < n * k_base; i++)
        assert(base_labels[i] >= -1 && base_labels[i] < ntotal);

    // compute refined distances
    auto rf = dynamic_cast<const IndexFlat*>(refine_index);
    FAISS_THROW_IF_NOT(rf);

    rf->compute_distance_subset(n, x, k_base, base_distances, base_labels);

    // sort and store result
    if (metric_type == METRIC_L2) {
        typedef CMax<float, idx_t> C;
        reorder_2_heaps<C>(
                n, k, labels, distances, k_base, base_labels, base_distances);

    } else if (metric_type == METRIC_INNER_PRODUCT) {
        typedef CMin<float, idx_t> C;
        reorder_2_heaps<C>(
                n, k, labels, distances, k_base, base_labels, base_distances);
    } else {
        FAISS_THROW_MSG("Metric type not supported");
    }
}

} // namespace faiss<|MERGE_RESOLUTION|>--- conflicted
+++ resolved
@@ -97,7 +97,6 @@
         idx_t k,
         float* distances,
         idx_t* labels,
-<<<<<<< HEAD
         const SearchParameters* params) const {
     FAISS_THROW_IF_NOT_MSG(
             !params, "search params not supported for this index");
@@ -105,9 +104,6 @@
     FAISS_THROW_IF_NOT(base_index);
     FAISS_THROW_IF_NOT(refine_index);
 
-=======
-        const BitsetView bitset) const {
->>>>>>> ce65e5e6
     FAISS_THROW_IF_NOT(k > 0);
     FAISS_THROW_IF_NOT(is_trained);
     idx_t k_base = idx_t(k * k_factor);
@@ -242,12 +238,7 @@
     is_trained = base_index->is_trained;    
     refine_index = new IndexFlat(base_index->d, base_index->metric_type);
     own_refine_index = true;
-<<<<<<< HEAD
-    // // todo aguzhva: baseline has the following line disabled, but faiss has it enabled
-    // refine_index->add(base_index->ntotal, xb);
-=======
     refine_index->add(base_index->ntotal, xb);
->>>>>>> ce65e5e6
 }
 
 IndexRefineFlat::IndexRefineFlat() : IndexRefine() {
@@ -260,16 +251,12 @@
         idx_t k,
         float* distances,
         idx_t* labels,
-<<<<<<< HEAD
         const SearchParameters* params) const {
     FAISS_THROW_IF_NOT_MSG(
             !params, "search params not supported for this index");
     FAISS_THROW_IF_NOT(base_index);
     FAISS_THROW_IF_NOT(refine_index);
     
-=======
-        const BitsetView bitset) const {
->>>>>>> ce65e5e6
     FAISS_THROW_IF_NOT(k > 0);
     FAISS_THROW_IF_NOT(is_trained);
     idx_t k_base = idx_t(k * k_factor);
